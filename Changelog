Entries are sorted chronologically from oldest to youngest within each release,
releases are sorted from youngest to oldest.

version next:

- openal input device added
- boxblur filter added
- BWF muxer
- Flash Screen Video 2 decoder
- lavfi input device added
- added avconv, which is almost the same for now, except
for a few incompatible changes in the options, which will hopefully make them
easier to use. The changes are:
    * The options placement is now strictly enforced! While in theory the
      options for ffmpeg should be given in [input options] -i INPUT [output
      options] OUTPUT order, in practice it was possible to give output options
      before the -i and it mostly worked. Except when it didn't - the behavior was
      a bit inconsistent. In avconv, it is not possible to mix input and output
      options. All non-global options are reset after an input or output filename.
    * All per-file options are now truly per-file - they apply only to the next
      input or output file and specifying different values for different files
      will now work properly (notably -ss and -t options).
    * All per-stream options are now truly per-stream - it is possible to
      specify which stream(s) should a given option apply to. See the Stream
      specifiers section in the avconv manual for details.
    * In ffmpeg some options (like -newvideo/-newaudio/...) are irregular in the
      sense that they're specified after the output filename instead of before,
      like all other options. In avconv this irregularity is removed, all options
      apply to the next input or output file.
    * -newvideo/-newaudio/-newsubtitle options were removed. Not only were they
      irregular and highly confusing, they were also redundant. In avconv the -map
      option will create new streams in the output file and map input streams to
      them. E.g. avconv -i INPUT -map 0 OUTPUT will create an output stream for
      each stream in the first input file.
    * The -map option now has slightly different and more powerful syntax:
        + Colons (':') are used to separate file index/stream type/stream index
          instead of dots. Comma (',') is used to separate the sync stream instead
          of colon.. This is done for consistency with other options.
        + It's possible to specify stream type. E.g. -map 0:a:2 creates an
          output stream from the third input audio stream.
        + Omitting the stream index now maps all the streams of the given type,
          not just the first. E.g. -map 0:s creates output streams for all the
          subtitle streams in the first input file.
        + Since -map can now match multiple streams, negative mappings were
          introduced. Negative mappings disable some streams from an already
          defined map. E.g. '-map 0 -map -0:a:1' means 'create output streams for
          all the stream in the first input file, except for the second audio
          stream'.
    * There is a new option -c (or -codec) for choosing the decoder/encoder to
      use, which allows to precisely specify target stream(s) consistently with
      other options. E.g. -c:v lib264 sets the codec for all video streams, -c:a:0
      libvorbis sets the codec for the first audio stream and -c copy copies all
      the streams without reencoding. Old -vcodec/-acodec/-scodec options are now
      aliases to -c:v/a/s
    * It is now possible to precisely specify which stream should an AVOption
      apply to. E.g. -b:v:0 2M sets the bitrate for the first video stream, while
      -b:a 128k sets the bitrate for all audio streams. Note that the old -ab 128k
      syntax is deprecated and will stop working soon.
    * -map_chapters now takes only an input file index and applies to the next
      output file. This is consistent with how all the other options work.
    * -map_metadata now takes only an input metadata specifier and applies to
      the next output file. Output metadata specifier is now part of the option
      name, similarly to the AVOptions/map/codec feature above.
    * -metadata can now be used to set metadata on streams and chapters, e.g.
      -metadata:s:1 language=eng sets the language of the first stream to 'eng'.
      This made -vlang/-alang/-slang options redundant, so they were removed.
    * -qscale option now uses stream specifiers and applies to all streams, not
      just video. I.e. plain -qscale number would now apply to all streams. To get
      the old behavior, use -qscale:v. Also there is now a shortcut -q for -qscale
      and -aq is now an alias for -q:a.
    * -vbsf/-absf/-sbsf options were removed and replaced by a -bsf option which
      uses stream specifiers. Use -bsf:v/a/s instead of the old options.
    * -itsscale option now uses stream specifiers, so its argument is only the
      scale parameter.
    * -intra option was removed, use -g 0 for the same effect.
    * -psnr option was removed, use -flags +psnr for the same effect.
    * -vf option is now an alias to the new -filter option, which uses stream specifiers.
    * -vframes/-aframes/-dframes options are now aliases to the new -frames option.
    * -vtag/-atag/-stag options are now aliases to the new -tag option.
- XMV demuxer
- LOAS demuxer
- ashowinfo filter added
- Windows Media Image decoder
- amovie source added
- LATM muxer/demuxer
- Speex encoder via libspeex
- JSON output in ffprobe
- WTV muxer
- Optional C++ Support (needed for libstagefright)
- H.264 Decoding on Android via Stagefright
- Prores decoder
- BIN/XBIN/ADF/IDF text file decoder
- aconvert audio filter added
- audio support to lavfi input device added
- libcdio-paranoia input device for audio CD grabbing
- Apple ProRes decoder
- CELT in Ogg demuxing
- G.723.1 demuxer and decoder
- libmodplug support (--enable-libmodplug)
- VC-1 interlaced decoding
- libutvideo wrapper (--enable-libutvideo)
- aevalsrc audio source added
- Ut Video decoder
- Speex encoding via libspeex
- 4:2:2 H.264 decoding support
- 4:2:2 and 4:4:4 H.264 encoding with libx264
- Pulseaudio input device
- Prores encoder
- Video Decoder Acceleration (VDA) HWAccel module.
- replacement Indeo 3 decoder
- new ffmpeg option: -map_channel
- volume audio filter added
- earwax audio filter added
- libv4l2 support (--enable-libv4l2)
- TLS/SSL and HTTPS protocol support
- AVOptions API rewritten and documented
- most of CODEC_FLAG2_*, some CODEC_FLAG_* and many codec-specific fields in
  AVCodecContext deprecated. Codec private options should be used instead.
- Properly working defaults in libx264 wrapper, support for native presets.
- Encrypted OMA files support
- Discworld II BMV decoding support
- VBLE Decoder
- OS X Video Decoder Acceleration (VDA) support
- compact and csv output in ffprobe
- pan audio filter
- IFF Amiga Continuous Bitmap (ACBM) decoder
- ass filter
- CRI ADX audio format demuxer
- Playstation Portable PMP format demuxer
<<<<<<< HEAD
- Microsoft Windows ICO demuxer
- life source
=======
- PCM format support in OMA demuxer
>>>>>>> dc6d0430


version 0.8:


- many many things we forgot because we rather write code than changelogs
- WebM support in Matroska de/muxer
- low overhead Ogg muxing
- MMS-TCP support
- VP8 de/encoding via libvpx
- Demuxer for On2's IVF format
- Pictor/PC Paint decoder
- HE-AAC v2 decoder
- HE-AAC v2 encoding with libaacplus
- libfaad2 wrapper removed
- DTS-ES extension (XCh) decoding support
- native VP8 decoder
- RTSP tunneling over HTTP
- RTP depacketization of SVQ3
- -strict inofficial replaced by -strict unofficial
- ffplay -exitonkeydown and -exitonmousedown options added
- native GSM / GSM MS decoder
- RTP depacketization of QDM2
- ANSI/ASCII art playback system
- Lego Mindstorms RSO de/muxer
- libavcore added (and subsequently removed)
- SubRip subtitle file muxer and demuxer
- Chinese AVS encoding via libxavs
- ffprobe -show_packets option added
- RTP packetization of Theora and Vorbis
- RTP depacketization of MP4A-LATM
- RTP packetization and depacketization of VP8
- hflip filter
- Apple HTTP Live Streaming demuxer
- a64 codec
- MMS-HTTP support
- G.722 ADPCM audio encoder/decoder
- R10k video decoder
- ocv_smooth filter
- frei0r wrapper filter
- change crop filter syntax to width:height:x:y
- make the crop filter accept parametric expressions
- make ffprobe accept AVFormatContext options
- yadif filter
- blackframe filter
- Demuxer for Leitch/Harris' VR native stream format (LXF)
- RTP depacketization of the X-QT QuickTime format
- SAP (Session Announcement Protocol, RFC 2974) muxer and demuxer
- cropdetect filter
- ffmpeg -crop* options removed
- transpose filter added
- ffmpeg -force_key_frames option added
- demuxer for receiving raw rtp:// URLs without an SDP description
- single stream LATM/LOAS decoder
- setpts filter added
- Win64 support for optimized x86 assembly functions
- MJPEG/AVI1 to JPEG/JFIF bitstream filter
- ASS subtitle encoder and decoder
- IEC 61937 encapsulation for E-AC-3, TrueHD, DTS-HD (for HDMI passthrough)
- overlay filter added
- rename aspect filter to setdar, and pixelaspect to setsar
- IEC 61937 demuxer
- Mobotix .mxg demuxer
- frei0r source added
- hqdn3d filter added
- RTP depacketization of QCELP
- FLAC parser added
- gradfun filter added
- AMR-WB decoder
- replace the ocv_smooth filter with a more generic ocv filter
- Windows Televison (WTV) demuxer
- FFmpeg metadata format muxer and demuxer
- SubRip (srt) subtitle encoder and decoder
- floating-point AC-3 encoder added
- Lagarith decoder
- ffmpeg -copytb option added
- IVF muxer added
- Wing Commander IV movies decoder added
- movie source added
- Bink version 'b' audio and video decoder
- Bitmap Brothers JV playback system
- Apple HTTP Live Streaming protocol handler
- sndio support for playback and record
- Linux framebuffer input device added
- Chronomaster DFA decoder
- DPX image encoder
- MicroDVD subtitle file muxer and demuxer
- Playstation Portable PMP format demuxer
- fieldorder video filter added
- AAC encoding via libvo-aacenc
- AMR-WB encoding via libvo-amrwbenc
- xWMA demuxer
- Mobotix MxPEG decoder
- VP8 frame-multithreading
- NEON optimizations for VP8
- Lots of deprecated API cruft removed
- fft and imdct optimizations for AVX (Sandy Bridge) processors
- showinfo filter added
- SMPTE 302M AES3 audio decoder
- Apple Core Audio Format muxer
- 9bit and 10bit per sample support in the H.264 decoder
- 9bit and 10bit FFV1 encoding / decoding
- split filter added
- select filter added
- sdl output device added
- libmpcodecs video filter support (3 times as many filters than before)
- mpeg2 aspect ratio dection fixed
- libxvid aspect pickiness fixed
- Frame multithreaded decoding
- E-AC-3 audio encoder
- ac3enc: add channel coupling support
- floating-point sample format support to the ac3, eac3, dca, aac, and vorbis decoders.
- H264/MPEG frame-level multi-threading
- All av_metadata_* functions renamed to av_dict_* and moved to libavutil
- 4:4:4 H.264 decoding support
- 10-bit H.264 optimizations for x86
- lut, lutrgb, and lutyuv filters added
- buffersink libavfilter sink added
- Bump libswscale for recently reported ABI break
- New J2K encoder (via OpenJPEG)


version 0.7:

- all the changes for 0.8, but keeping API/ABI compatibility with the 0.6 release


version 0.6:

- PB-frame decoding for H.263
- deprecated vhook subsystem removed
- deprecated old scaler removed
- VQF demuxer
- Alpha channel scaler
- PCX encoder
- RTP packetization of H.263
- RTP packetization of AMR
- RTP depacketization of Vorbis
- CorePNG decoding support
- Cook multichannel decoding support
- introduced avlanguage helpers in libavformat
- 8088flex TMV demuxer and decoder
- per-stream language-tags extraction in asfdec
- V210 decoder and encoder
- remaining GPL parts in AC-3 decoder converted to LGPL
- QCP demuxer
- SoX native format muxer and demuxer
- AMR-NB decoding/encoding, AMR-WB decoding via OpenCORE libraries
- DPX image decoder
- Electronic Arts Madcow decoder
- DivX (XSUB) subtitle encoder
- nonfree libamr support for AMR-NB/WB decoding/encoding removed
- experimental AAC encoder
- RTP depacketization of ASF and RTSP from WMS servers
- RTMP support in libavformat
- noX handling for OPT_BOOL X options
- Wave64 demuxer
- IEC-61937 compatible Muxer
- TwinVQ decoder
- Bluray (PGS) subtitle decoder
- LPCM support in MPEG-TS (HDMV RID as found on Blu-ray disks)
- WMA Pro decoder
- Core Audio Format demuxer
- Atrac1 decoder
- MD STUDIO audio demuxer
- RF64 support in WAV demuxer
- MPEG-4 Audio Lossless Coding (ALS) decoder
- -formats option split into -formats, -codecs, -bsfs, and -protocols
- IV8 demuxer
- CDG demuxer and decoder
- R210 decoder
- Auravision Aura 1 and 2 decoders
- Deluxe Paint Animation playback system
- SIPR decoder
- Adobe Filmstrip muxer and demuxer
- RTP depacketization of H.263
- Bink demuxer and audio/video decoders
- enable symbol versioning by default for linkers that support it
- IFF PBM/ILBM bitmap decoder
- concat protocol
- Indeo 5 decoder
- RTP depacketization of AMR
- WMA Voice decoder
- ffprobe tool
- AMR-NB decoder
- RTSP muxer
- HE-AAC v1 decoder
- Kega Game Video (KGV1) decoder
- VorbisComment writing for FLAC, Ogg FLAC and Ogg Speex files
- RTP depacketization of Theora
- HTTP Digest authentication
- RTMP/RTMPT/RTMPS/RTMPE/RTMPTE protocol support via librtmp
- Psygnosis YOP demuxer and video decoder
- spectral extension support in the E-AC-3 decoder
- unsharp video filter
- RTP hinting in the mov/3gp/mp4 muxer
- Dirac in Ogg demuxing
- seek to keyframes in Ogg
- 4:2:2 and 4:4:4 Theora decoding
- 35% faster VP3/Theora decoding
- faster AAC decoding
- faster H.264 decoding
- RealAudio 1.0 (14.4K) encoder


version 0.5:

- DV50 AKA DVCPRO50 encoder, decoder, muxer and demuxer
- TechSmith Camtasia (TSCC) video decoder
- IBM Ultimotion (ULTI) video decoder
- Sierra Online audio file demuxer and decoder
- Apple QuickDraw (qdrw) video decoder
- Creative ADPCM audio decoder (16 bits as well as 8 bits schemes)
- Electronic Arts Multimedia (WVE/UV2/etc.) file demuxer
- Miro VideoXL (VIXL) video decoder
- H.261 video encoder
- QPEG video decoder
- Nullsoft Video (NSV) file demuxer
- Shorten audio decoder
- LOCO video decoder
- Apple Lossless Audio Codec (ALAC) decoder
- Winnov WNV1 video decoder
- Autodesk Animator Studio Codec (AASC) decoder
- Indeo 2 video decoder
- Fraps FPS1 video decoder
- Snow video encoder/decoder
- Sonic audio encoder/decoder
- Vorbis audio decoder
- Macromedia ADPCM decoder
- Duck TrueMotion 2 video decoder
- support for decoding FLX and DTA extensions in FLIC files
- H.264 custom quantization matrices support
- ffserver fixed, it should now be usable again
- QDM2 audio decoder
- Real Cooker audio decoder
- TrueSpeech audio decoder
- WMA2 audio decoder fixed, now all files should play correctly
- RealAudio 14.4 and 28.8 decoders fixed
- JPEG-LS decoder
- build system improvements
- tabs and trailing whitespace removed from the codebase
- CamStudio video decoder
- AIFF/AIFF-C audio format, encoding and decoding
- ADTS AAC file reading and writing
- Creative VOC file reading and writing
- American Laser Games multimedia (*.mm) playback system
- Zip Motion Blocks Video decoder
- improved Theora/VP3 decoder
- True Audio (TTA) decoder
- AVS demuxer and video decoder
- JPEG-LS encoder
- Smacker demuxer and decoder
- NuppelVideo/MythTV demuxer and RTjpeg decoder
- KMVC decoder
- MPEG-2 intra VLC support
- MPEG-2 4:2:2 encoder
- Flash Screen Video decoder
- GXF demuxer
- Chinese AVS decoder
- GXF muxer
- MXF demuxer
- VC-1/WMV3/WMV9 video decoder
- MacIntel support
- AVISynth support
- VMware video decoder
- VP5 video decoder
- VP6 video decoder
- WavPack lossless audio decoder
- Targa (.TGA) picture decoder
- Vorbis audio encoder
- Delphine Software .cin demuxer/audio and video decoder
- Tiertex .seq demuxer/video decoder
- MTV demuxer
- TIFF picture encoder and decoder
- GIF picture decoder
- Intel Music Coder decoder
- Zip Motion Blocks Video encoder
- Musepack decoder
- Flash Screen Video encoder
- Theora encoding via libtheora
- BMP encoder
- WMA encoder
- GSM-MS encoder and decoder
- DCA decoder
- DXA demuxer and decoder
- DNxHD decoder
- Gamecube movie (.THP) playback system
- Blackfin optimizations
- Interplay C93 demuxer and video decoder
- Bethsoft VID demuxer and video decoder
- CRYO APC demuxer
- Atrac3 decoder
- V.Flash PTX decoder
- RoQ muxer, RoQ audio encoder
- Renderware TXD demuxer and decoder
- extern C declarations for C++ removed from headers
- sws_flags command line option
- codebook generator
- RoQ video encoder
- QTRLE encoder
- OS/2 support removed and restored again
- AC-3 decoder
- NUT muxer
- additional SPARC (VIS) optimizations
- Matroska muxer
- slice-based parallel H.264 decoding
- Monkey's Audio demuxer and decoder
- AMV audio and video decoder
- DNxHD encoder
- H.264 PAFF decoding
- Nellymoser ASAO decoder
- Beam Software SIFF demuxer and decoder
- libvorbis Vorbis decoding removed in favor of native decoder
- IntraX8 (J-Frame) subdecoder for WMV2 and VC-1
- Ogg (Theora, Vorbis and FLAC) muxer
- The "device" muxers and demuxers are now in a new libavdevice library
- PC Paintbrush PCX decoder
- Sun Rasterfile decoder
- TechnoTrend PVA demuxer
- Linux Media Labs MPEG-4 (LMLM4) demuxer
- AVM2 (Flash 9) SWF muxer
- QT variant of IMA ADPCM encoder
- VFW grabber
- iPod/iPhone compatible mp4 muxer
- Mimic decoder
- MSN TCP Webcam stream demuxer
- RL2 demuxer / decoder
- IFF demuxer
- 8SVX audio decoder
- non-recursive Makefiles
- BFI demuxer
- MAXIS EA XA (.xa) demuxer / decoder
- BFI video decoder
- OMA demuxer
- MLP/TrueHD decoder
- Electronic Arts CMV decoder
- Motion Pixels Video decoder
- Motion Pixels MVI demuxer
- removed animated GIF decoder/demuxer
- D-Cinema audio muxer
- Electronic Arts TGV decoder
- Apple Lossless Audio Codec (ALAC) encoder
- AAC decoder
- floating point PCM encoder/decoder
- MXF muxer
- DV100 AKA DVCPRO HD decoder and demuxer
- E-AC-3 support added to AC-3 decoder
- Nellymoser ASAO encoder
- ASS and SSA demuxer and muxer
- liba52 wrapper removed
- SVQ3 watermark decoding support
- Speex decoding via libspeex
- Electronic Arts TGQ decoder
- RV40 decoder
- QCELP / PureVoice decoder
- RV30 decoder
- hybrid WavPack support
- R3D REDCODE demuxer
- ALSA support for playback and record
- Electronic Arts TQI decoder
- OpenJPEG based JPEG 2000 decoder
- NC (NC4600) camera file demuxer
- Gopher client support
- MXF D-10 muxer
- generic metadata API
- flash ScreenVideo2 encoder


version 0.4.9-pre1:

- DV encoder, DV muxer
- Microsoft RLE video decoder
- Microsoft Video-1 decoder
- Apple Animation (RLE) decoder
- Apple Graphics (SMC) decoder
- Apple Video (RPZA) decoder
- Cinepak decoder
- Sega FILM (CPK) file demuxer
- Westwood multimedia support (VQA & AUD files)
- Id Quake II CIN playback support
- 8BPS video decoder
- FLIC playback support
- RealVideo 2.0 (RV20) decoder
- Duck TrueMotion v1 (DUCK) video decoder
- Sierra VMD demuxer and video decoder
- MSZH and ZLIB decoder support
- SVQ1 video encoder
- AMR-WB support
- PPC optimizations
- rate distortion optimal cbp support
- rate distorted optimal ac prediction for MPEG-4
- rate distorted optimal lambda->qp support
- AAC encoding with libfaac
- Sunplus JPEG codec (SP5X) support
- use Lagrange multipler instead of QP for ratecontrol
- Theora/VP3 decoding support
- XA and ADX ADPCM codecs
- export MPEG-2 active display area / pan scan
- Add support for configuring with IBM XLC
- floating point AAN DCT
- initial support for zygo video (not complete)
- RGB ffv1 support
- new audio/video parser API
- av_log() system
- av_read_frame() and av_seek_frame() support
- missing last frame fixes
- seek by mouse in ffplay
- noise reduction of DCT coefficients
- H.263 OBMC & 4MV support
- H.263 alternative inter vlc support
- H.263 loop filter
- H.263 slice structured mode
- interlaced DCT support for MPEG-2 encoding
- stuffing to stay above min_bitrate
- MB type & QP visualization
- frame stepping for ffplay
- interlaced motion estimation
- alternate scantable support
- SVCD scan offset support
- closed GOP support
- SSE2 FDCT
- quantizer noise shaping
- G.726 ADPCM audio codec
- MS ADPCM encoding
- multithreaded/SMP motion estimation
- multithreaded/SMP encoding for MPEG-1/MPEG-2/MPEG-4/H.263
- multithreaded/SMP decoding for MPEG-2
- FLAC decoder
- Metrowerks CodeWarrior suppport
- H.263+ custom pcf support
- nicer output for 'ffmpeg -formats'
- Matroska demuxer
- SGI image format, encoding and decoding
- H.264 loop filter support
- H.264 CABAC support
- nicer looking arrows for the motion vector visualization
- improved VCD support
- audio timestamp drift compensation
- MPEG-2 YUV 422/444 support
- polyphase kaiser windowed sinc and blackman nuttall windowed sinc audio resample
- better image scaling
- H.261 support
- correctly interleave packets during encoding
- VIS optimized motion compensation
- intra_dc_precision>0 encoding support
- support reuse of motion vectors/MB types/field select values of the source video
- more accurate deblock filter
- padding support
- many optimizations and bugfixes
- FunCom ISS audio file demuxer and according ADPCM decoding


version 0.4.8:

- MPEG-2 video encoding (Michael)
- Id RoQ playback subsystem (Mike Melanson and Tim Ferguson)
- Wing Commander III Movie (.mve) file playback subsystem (Mike Melanson
  and Mario Brito)
- Xan DPCM audio decoder (Mario Brito)
- Interplay MVE playback subsystem (Mike Melanson)
- Duck DK3 and DK4 ADPCM audio decoders (Mike Melanson)


version 0.4.7:

- RealAudio 1.0 (14_4) and 2.0 (28_8) native decoders. Author unknown, code from mplayerhq
  (originally from public domain player for Amiga at http://www.honeypot.net/audio)
- current version now also compiles with older GCC (Fabrice)
- 4X multimedia playback system including 4xm file demuxer (Mike
  Melanson), and 4X video and audio codecs (Michael)
- Creative YUV (CYUV) decoder (Mike Melanson)
- FFV1 codec (our very simple lossless intra only codec, compresses much better
  than HuffYUV) (Michael)
- ASV1 (Asus), H.264, Intel indeo3 codecs have been added (various)
- tiny PNG encoder and decoder, tiny GIF decoder, PAM decoder (PPM with
  alpha support), JPEG YUV colorspace support. (Fabrice Bellard)
- ffplay has been replaced with a newer version which uses SDL (optionally)
  for multiplatform support (Fabrice)
- Sorenson Version 3 codec (SVQ3) support has been added (decoding only) - donated
  by anonymous
- AMR format has been added (Johannes Carlsson)
- 3GP support has been added (Johannes Carlsson)
- VP3 codec has been added (Mike Melanson)
- more MPEG-1/2 fixes
- better multiplatform support, MS Visual Studio fixes (various)
- AltiVec optimizations (Magnus Damn and others)
- SH4 processor support has been added (BERO)
- new public interfaces (avcodec_get_pix_fmt) (Roman Shaposhnick)
- VOB streaming support (Brian Foley)
- better MP3 autodetection (Andriy Rysin)
- qpel encoding (Michael)
- 4mv+b frames encoding finally fixed (Michael)
- chroma ME (Michael)
- 5 comparison functions for ME (Michael)
- B-frame encoding speedup (Michael)
- WMV2 codec (unfinished - Michael)
- user specified diamond size for EPZS (Michael)
- Playstation STR playback subsystem, still experimental (Mike and Michael)
- ASV2 codec (Michael)
- CLJR decoder (Alex)

.. And lots more new enhancements and fixes.


version 0.4.6:

- completely new integer only MPEG audio layer 1/2/3 decoder rewritten
  from scratch
- Recoded DCT and motion vector search with gcc (no longer depends on nasm)
- fix quantization bug in AC3 encoder
- added PCM codecs and format. Corrected WAV/AVI/ASF PCM issues
- added prototype ffplay program
- added GOB header parsing on H.263/H.263+ decoder (Juanjo)
- bug fix on MCBPC tables of H.263 (Juanjo)
- bug fix on DC coefficients of H.263 (Juanjo)
- added Advanced Prediction Mode on H.263/H.263+ decoder (Juanjo)
- now we can decode H.263 streams found in QuickTime files (Juanjo)
- now we can decode H.263 streams found in VIVO v1 files(Juanjo)
- preliminary RTP "friendly" mode for H.263/H.263+ coding. (Juanjo)
- added GOB header for H.263/H.263+ coding on RTP mode (Juanjo)
- now H.263 picture size is returned on the first decoded frame (Juanjo)
- added first regression tests
- added MPEG-2 TS demuxer
- new demux API for libav
- more accurate and faster IDCT (Michael)
- faster and entropy-controlled motion search (Michael)
- two pass video encoding (Michael)
- new video rate control (Michael)
- added MSMPEG4V1, MSMPEGV2 and WMV1 support (Michael)
- great performance improvement of video encoders and decoders (Michael)
- new and faster bit readers and vlc parsers (Michael)
- high quality encoding mode: tries all macroblock/VLC types (Michael)
- added DV video decoder
- preliminary RTP/RTSP support in ffserver and libavformat
- H.263+ AIC decoding/encoding support (Juanjo)
- VCD MPEG-PS mode (Juanjo)
- PSNR stuff (Juanjo)
- simple stats output (Juanjo)
- 16-bit and 15-bit RGB/BGR/GBR support (Bisqwit)


version 0.4.5:

- some header fixes (Zdenek Kabelac <kabi at informatics.muni.cz>)
- many MMX optimizations (Nick Kurshev <nickols_k at mail.ru>)
- added configure system (actually a small shell script)
- added MPEG audio layer 1/2/3 decoding using LGPL'ed mpglib by
  Michael Hipp (temporary solution - waiting for integer only
  decoder)
- fixed VIDIOCSYNC interrupt
- added Intel H.263 decoding support ('I263' AVI fourCC)
- added Real Video 1.0 decoding (needs further testing)
- simplified image formats again. Added PGM format (=grey
  pgm). Renamed old PGM to PGMYUV.
- fixed msmpeg4 slice issues (tell me if you still find problems)
- fixed OpenDivX bugs with newer versions (added VOL header decoding)
- added support for MPlayer interface
- added macroblock skip optimization
- added MJPEG decoder
- added mmx/mmxext IDCT from libmpeg2
- added pgmyuvpipe, ppm, and ppm_pipe formats (original patch by Celer
  <celer at shell.scrypt.net>)
- added pixel format conversion layer (e.g. for MJPEG or PPM)
- added deinterlacing option
- MPEG-1/2 fixes
- MPEG-4 vol header fixes (Jonathan Marsden <snmjbm at pacbell.net>)
- ARM optimizations (Lionel Ulmer <lionel.ulmer at free.fr>).
- Windows porting of file converter
- added MJPEG raw format (input/ouput)
- added JPEG image format support (input/output)


version 0.4.4:

- fixed some std header definitions (Bjorn Lindgren
  <bjorn.e.lindgren at telia.com>).
- added MPEG demuxer (MPEG-1 and 2 compatible).
- added ASF demuxer
- added prototype RM demuxer
- added AC3 decoding (done with libac3 by Aaron Holtzman)
- added decoding codec parameter guessing (.e.g. for MPEG, because the
  header does not include them)
- fixed header generation in MPEG-1, AVI and ASF muxer: wmplayer can now
  play them (only tested video)
- fixed H.263 white bug
- fixed phase rounding in img resample filter
- add MMX code for polyphase img resample filter
- added CPU autodetection
- added generic title/author/copyright/comment string handling (ASF and RM
  use them)
- added SWF demux to extract MP3 track (not usable yet because no MP3
  decoder)
- added fractional frame rate support
- codecs are no longer searched by read_header() (should fix ffserver
  segfault)


version 0.4.3:

- BGR24 patch (initial patch by Jeroen Vreeken <pe1rxq at amsat.org>)
- fixed raw yuv output
- added motion rounding support in MPEG-4
- fixed motion bug rounding in MSMPEG4
- added B-frame handling in video core
- added full MPEG-1 decoding support
- added partial (frame only) MPEG-2 support
- changed the FOURCC code for H.263 to "U263" to be able to see the
  +AVI/H.263 file with the UB Video H.263+ decoder. MPlayer works with
  this +codec ;) (JuanJo).
- Halfpel motion estimation after MB type selection (JuanJo)
- added pgm and .Y.U.V output format
- suppressed 'img:' protocol. Simply use: /tmp/test%d.[pgm|Y] as input or
  output.
- added pgmpipe I/O format (original patch from Martin Aumueller
  <lists at reserv.at>, but changed completely since we use a format
  instead of a protocol)


version 0.4.2:

- added H.263/MPEG-4/MSMPEG4 decoding support. MPEG-4 decoding support
  (for OpenDivX) is almost complete: 8x8 MVs and rounding are
  missing. MSMPEG4 support is complete.
- added prototype MPEG-1 decoder. Only I- and P-frames handled yet (it
  can decode ffmpeg MPEGs :-)).
- added libavcodec API documentation (see apiexample.c).
- fixed image polyphase bug (the bottom of some images could be
  greenish)
- added support for non clipped motion vectors (decoding only)
  and image sizes non-multiple of 16
- added support for AC prediction (decoding only)
- added file overwrite confirmation (can be disabled with -y)
- added custom size picture to H.263 using H.263+ (Juanjo)


version 0.4.1:

- added MSMPEG4 (aka DivX) compatible encoder. Changed default codec
  of AVI and ASF to DIV3.
- added -me option to set motion estimation method
  (default=log). suppressed redundant -hq option.
- added options -acodec and -vcodec to force a given codec (useful for
  AVI for example)
- fixed -an option
- improved dct_quantize speed
- factorized some motion estimation code


version 0.4.0:

- removing grab code from ffserver and moved it to ffmpeg. Added
  multistream support to ffmpeg.
- added timeshifting support for live feeds (option ?date=xxx in the
  URL)
- added high quality image resize code with polyphase filter (need
  mmx/see optimization). Enable multiple image size support in ffserver.
- added multi live feed support in ffserver
- suppressed master feature from ffserver (it should be done with an
  external program which opens the .ffm url and writes it to another
  ffserver)
- added preliminary support for video stream parsing (WAV and AVI half
  done). Added proper support for audio/video file conversion in
  ffmpeg.
- added preliminary support for video file sending from ffserver
- redesigning I/O subsystem: now using URL based input and output
  (see avio.h)
- added WAV format support
- added "tty user interface" to ffmpeg to stop grabbing gracefully
- added MMX/SSE optimizations to SAD (Sums of Absolutes Differences)
  (Juan J. Sierralta P. a.k.a. "Juanjo" <juanjo at atmlab.utfsm.cl>)
- added MMX DCT from mpeg2_movie 1.5 (Juanjo)
- added new motion estimation algorithms, log and phods (Juanjo)
- changed directories: libav for format handling, libavcodec for
  codecs


version 0.3.4:

- added stereo in MPEG audio encoder


version 0.3.3:

- added 'high quality' mode which use motion vectors. It can be used in
  real time at low resolution.
- fixed rounding problems which caused quality problems at high
  bitrates and large GOP size


version 0.3.2: small fixes

- ASF fixes
- put_seek bug fix


version 0.3.1: added avi/divx support

- added AVI support
- added MPEG-4 codec compatible with OpenDivX. It is based on the H.263 codec
- added sound for flash format (not tested)


version 0.3: initial public release<|MERGE_RESOLUTION|>--- conflicted
+++ resolved
@@ -127,12 +127,9 @@
 - ass filter
 - CRI ADX audio format demuxer
 - Playstation Portable PMP format demuxer
-<<<<<<< HEAD
 - Microsoft Windows ICO demuxer
 - life source
-=======
 - PCM format support in OMA demuxer
->>>>>>> dc6d0430
 
 
 version 0.8:
