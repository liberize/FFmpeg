--- conflicted
+++ resolved
@@ -1247,13 +1247,10 @@
 EXAMPLE_LIST="
     avio_reading_example
     avcodec_example
-<<<<<<< HEAD
     demuxing_decoding_example
+    filter_audio_example
     filtering_audio_example
     filtering_video_example
-=======
-    filter_audio_example
->>>>>>> e7dfaf16
     metadata_example
     muxing_example
     remuxing_example
@@ -2412,13 +2409,10 @@
 # examples
 avio_reading="avformat avcodec avutil"
 avcodec_example_deps="avcodec avutil"
-<<<<<<< HEAD
 demuxing_decoding_example_deps="avcodec avformat avutil"
+filter_audio_example_deps="avfilter avutil"
 filtering_audio_example_deps="avfilter avcodec avformat avutil"
 filtering_video_example_deps="avfilter avcodec avformat avutil"
-=======
-filter_audio_example_deps="avfilter avutil"
->>>>>>> e7dfaf16
 metadata_example_deps="avformat avutil"
 muxing_example_deps="avcodec avformat avutil swscale"
 remuxing_example_deps="avcodec avformat avutil"
