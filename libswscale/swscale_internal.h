/*
 * Copyright (C) 2001-2011 Michael Niedermayer <michaelni@gmx.at>
 *
 * This file is part of FFmpeg.
 *
 * FFmpeg is free software; you can redistribute it and/or
 * modify it under the terms of the GNU Lesser General Public
 * License as published by the Free Software Foundation; either
 * version 2.1 of the License, or (at your option) any later version.
 *
 * FFmpeg is distributed in the hope that it will be useful,
 * but WITHOUT ANY WARRANTY; without even the implied warranty of
 * MERCHANTABILITY or FITNESS FOR A PARTICULAR PURPOSE.  See the GNU
 * Lesser General Public License for more details.
 *
 * You should have received a copy of the GNU Lesser General Public
 * License along with FFmpeg; if not, write to the Free Software
 * Foundation, Inc., 51 Franklin Street, Fifth Floor, Boston, MA 02110-1301 USA
 */

#ifndef SWSCALE_SWSCALE_INTERNAL_H
#define SWSCALE_SWSCALE_INTERNAL_H

#include "config.h"

#if HAVE_ALTIVEC_H
#include <altivec.h>
#endif

#include "version.h"

#include "libavutil/avassert.h"
#include "libavutil/avutil.h"
#include "libavutil/common.h"
#include "libavutil/intreadwrite.h"
#include "libavutil/log.h"
#include "libavutil/pixfmt.h"
#include "libavutil/pixdesc.h"

#define STR(s) AV_TOSTRING(s) // AV_STRINGIFY is too long

#define YUVRGB_TABLE_HEADROOM 128

#define MAX_FILTER_SIZE SWS_MAX_FILTER_SIZE

#define DITHER1XBPP

#if HAVE_BIGENDIAN
#define ALT32_CORR (-1)
#else
#define ALT32_CORR   1
#endif

#if ARCH_X86_64
#   define APCK_PTR2  8
#   define APCK_COEF 16
#   define APCK_SIZE 24
#else
#   define APCK_PTR2  4
#   define APCK_COEF  8
#   define APCK_SIZE 16
#endif

struct SwsContext;

typedef enum SwsDither {
    SWS_DITHER_NONE = 0,
    SWS_DITHER_AUTO,
    SWS_DITHER_BAYER,
    SWS_DITHER_ED,
    SWS_DITHER_A_DITHER,
    SWS_DITHER_X_DITHER,
    NB_SWS_DITHER,
} SwsDither;

typedef int (*SwsFunc)(struct SwsContext *context, const uint8_t *src[],
                       int srcStride[], int srcSliceY, int srcSliceH,
                       uint8_t *dst[], int dstStride[]);

/**
 * Write one line of horizontally scaled data to planar output
 * without any additional vertical scaling (or point-scaling).
 *
 * @param src     scaled source data, 15bit for 8-10bit output,
 *                19-bit for 16bit output (in int32_t)
 * @param dest    pointer to the output plane. For >8bit
 *                output, this is in uint16_t
 * @param dstW    width of destination in pixels
 * @param dither  ordered dither array of type int16_t and size 8
 * @param offset  Dither offset
 */
typedef void (*yuv2planar1_fn)(const int16_t *src, uint8_t *dest, int dstW,
                               const uint8_t *dither, int offset);

/**
 * Write one line of horizontally scaled data to planar output
 * with multi-point vertical scaling between input pixels.
 *
 * @param filter        vertical luma/alpha scaling coefficients, 12bit [0,4096]
 * @param src           scaled luma (Y) or alpha (A) source data, 15bit for 8-10bit output,
 *                      19-bit for 16bit output (in int32_t)
 * @param filterSize    number of vertical input lines to scale
 * @param dest          pointer to output plane. For >8bit
 *                      output, this is in uint16_t
 * @param dstW          width of destination pixels
 * @param offset        Dither offset
 */
typedef void (*yuv2planarX_fn)(const int16_t *filter, int filterSize,
                               const int16_t **src, uint8_t *dest, int dstW,
                               const uint8_t *dither, int offset);

/**
 * Write one line of horizontally scaled chroma to interleaved output
 * with multi-point vertical scaling between input pixels.
 *
 * @param c             SWS scaling context
 * @param chrFilter     vertical chroma scaling coefficients, 12bit [0,4096]
 * @param chrUSrc       scaled chroma (U) source data, 15bit for 8-10bit output,
 *                      19-bit for 16bit output (in int32_t)
 * @param chrVSrc       scaled chroma (V) source data, 15bit for 8-10bit output,
 *                      19-bit for 16bit output (in int32_t)
 * @param chrFilterSize number of vertical chroma input lines to scale
 * @param dest          pointer to the output plane. For >8bit
 *                      output, this is in uint16_t
 * @param dstW          width of chroma planes
 */
typedef void (*yuv2interleavedX_fn)(struct SwsContext *c,
                                    const int16_t *chrFilter,
                                    int chrFilterSize,
                                    const int16_t **chrUSrc,
                                    const int16_t **chrVSrc,
                                    uint8_t *dest, int dstW);

/**
 * Write one line of horizontally scaled Y/U/V/A to packed-pixel YUV/RGB
 * output without any additional vertical scaling (or point-scaling). Note
 * that this function may do chroma scaling, see the "uvalpha" argument.
 *
 * @param c       SWS scaling context
 * @param lumSrc  scaled luma (Y) source data, 15bit for 8-10bit output,
 *                19-bit for 16bit output (in int32_t)
 * @param chrUSrc scaled chroma (U) source data, 15bit for 8-10bit output,
 *                19-bit for 16bit output (in int32_t)
 * @param chrVSrc scaled chroma (V) source data, 15bit for 8-10bit output,
 *                19-bit for 16bit output (in int32_t)
 * @param alpSrc  scaled alpha (A) source data, 15bit for 8-10bit output,
 *                19-bit for 16bit output (in int32_t)
 * @param dest    pointer to the output plane. For 16bit output, this is
 *                uint16_t
 * @param dstW    width of lumSrc and alpSrc in pixels, number of pixels
 *                to write into dest[]
 * @param uvalpha chroma scaling coefficient for the second line of chroma
 *                pixels, either 2048 or 0. If 0, one chroma input is used
 *                for 2 output pixels (or if the SWS_FLAG_FULL_CHR_INT flag
 *                is set, it generates 1 output pixel). If 2048, two chroma
 *                input pixels should be averaged for 2 output pixels (this
 *                only happens if SWS_FLAG_FULL_CHR_INT is not set)
 * @param y       vertical line number for this output. This does not need
 *                to be used to calculate the offset in the destination,
 *                but can be used to generate comfort noise using dithering
 *                for some output formats.
 */
typedef void (*yuv2packed1_fn)(struct SwsContext *c, const int16_t *lumSrc,
                               const int16_t *chrUSrc[2],
                               const int16_t *chrVSrc[2],
                               const int16_t *alpSrc, uint8_t *dest,
                               int dstW, int uvalpha, int y);
/**
 * Write one line of horizontally scaled Y/U/V/A to packed-pixel YUV/RGB
 * output by doing bilinear scaling between two input lines.
 *
 * @param c       SWS scaling context
 * @param lumSrc  scaled luma (Y) source data, 15bit for 8-10bit output,
 *                19-bit for 16bit output (in int32_t)
 * @param chrUSrc scaled chroma (U) source data, 15bit for 8-10bit output,
 *                19-bit for 16bit output (in int32_t)
 * @param chrVSrc scaled chroma (V) source data, 15bit for 8-10bit output,
 *                19-bit for 16bit output (in int32_t)
 * @param alpSrc  scaled alpha (A) source data, 15bit for 8-10bit output,
 *                19-bit for 16bit output (in int32_t)
 * @param dest    pointer to the output plane. For 16bit output, this is
 *                uint16_t
 * @param dstW    width of lumSrc and alpSrc in pixels, number of pixels
 *                to write into dest[]
 * @param yalpha  luma/alpha scaling coefficients for the second input line.
 *                The first line's coefficients can be calculated by using
 *                4096 - yalpha
 * @param uvalpha chroma scaling coefficient for the second input line. The
 *                first line's coefficients can be calculated by using
 *                4096 - uvalpha
 * @param y       vertical line number for this output. This does not need
 *                to be used to calculate the offset in the destination,
 *                but can be used to generate comfort noise using dithering
 *                for some output formats.
 */
typedef void (*yuv2packed2_fn)(struct SwsContext *c, const int16_t *lumSrc[2],
                               const int16_t *chrUSrc[2],
                               const int16_t *chrVSrc[2],
                               const int16_t *alpSrc[2],
                               uint8_t *dest,
                               int dstW, int yalpha, int uvalpha, int y);
/**
 * Write one line of horizontally scaled Y/U/V/A to packed-pixel YUV/RGB
 * output by doing multi-point vertical scaling between input pixels.
 *
 * @param c             SWS scaling context
 * @param lumFilter     vertical luma/alpha scaling coefficients, 12bit [0,4096]
 * @param lumSrc        scaled luma (Y) source data, 15bit for 8-10bit output,
 *                      19-bit for 16bit output (in int32_t)
 * @param lumFilterSize number of vertical luma/alpha input lines to scale
 * @param chrFilter     vertical chroma scaling coefficients, 12bit [0,4096]
 * @param chrUSrc       scaled chroma (U) source data, 15bit for 8-10bit output,
 *                      19-bit for 16bit output (in int32_t)
 * @param chrVSrc       scaled chroma (V) source data, 15bit for 8-10bit output,
 *                      19-bit for 16bit output (in int32_t)
 * @param chrFilterSize number of vertical chroma input lines to scale
 * @param alpSrc        scaled alpha (A) source data, 15bit for 8-10bit output,
 *                      19-bit for 16bit output (in int32_t)
 * @param dest          pointer to the output plane. For 16bit output, this is
 *                      uint16_t
 * @param dstW          width of lumSrc and alpSrc in pixels, number of pixels
 *                      to write into dest[]
 * @param y             vertical line number for this output. This does not need
 *                      to be used to calculate the offset in the destination,
 *                      but can be used to generate comfort noise using dithering
 *                      or some output formats.
 */
typedef void (*yuv2packedX_fn)(struct SwsContext *c, const int16_t *lumFilter,
                               const int16_t **lumSrc, int lumFilterSize,
                               const int16_t *chrFilter,
                               const int16_t **chrUSrc,
                               const int16_t **chrVSrc, int chrFilterSize,
                               const int16_t **alpSrc, uint8_t *dest,
                               int dstW, int y);

/**
 * Write one line of horizontally scaled Y/U/V/A to YUV/RGB
 * output by doing multi-point vertical scaling between input pixels.
 *
 * @param c             SWS scaling context
 * @param lumFilter     vertical luma/alpha scaling coefficients, 12bit [0,4096]
 * @param lumSrc        scaled luma (Y) source data, 15bit for 8-10bit output,
 *                      19-bit for 16bit output (in int32_t)
 * @param lumFilterSize number of vertical luma/alpha input lines to scale
 * @param chrFilter     vertical chroma scaling coefficients, 12bit [0,4096]
 * @param chrUSrc       scaled chroma (U) source data, 15bit for 8-10bit output,
 *                      19-bit for 16bit output (in int32_t)
 * @param chrVSrc       scaled chroma (V) source data, 15bit for 8-10bit output,
 *                      19-bit for 16bit output (in int32_t)
 * @param chrFilterSize number of vertical chroma input lines to scale
 * @param alpSrc        scaled alpha (A) source data, 15bit for 8-10bit output,
 *                      19-bit for 16bit output (in int32_t)
 * @param dest          pointer to the output planes. For 16bit output, this is
 *                      uint16_t
 * @param dstW          width of lumSrc and alpSrc in pixels, number of pixels
 *                      to write into dest[]
 * @param y             vertical line number for this output. This does not need
 *                      to be used to calculate the offset in the destination,
 *                      but can be used to generate comfort noise using dithering
 *                      or some output formats.
 */
typedef void (*yuv2anyX_fn)(struct SwsContext *c, const int16_t *lumFilter,
                            const int16_t **lumSrc, int lumFilterSize,
                            const int16_t *chrFilter,
                            const int16_t **chrUSrc,
                            const int16_t **chrVSrc, int chrFilterSize,
                            const int16_t **alpSrc, uint8_t **dest,
                            int dstW, int y);

/* This struct should be aligned on at least a 32-byte boundary. */
typedef struct SwsContext {
    /**
     * info on struct for av_log
     */
    const AVClass *av_class;

    /**
     * Note that src, dst, srcStride, dstStride will be copied in the
     * sws_scale() wrapper so they can be freely modified here.
     */
    SwsFunc swscale;
    int srcW;                     ///< Width  of source      luma/alpha planes.
    int srcH;                     ///< Height of source      luma/alpha planes.
    int dstH;                     ///< Height of destination luma/alpha planes.
    int chrSrcW;                  ///< Width  of source      chroma     planes.
    int chrSrcH;                  ///< Height of source      chroma     planes.
    int chrDstW;                  ///< Width  of destination chroma     planes.
    int chrDstH;                  ///< Height of destination chroma     planes.
    int lumXInc, chrXInc;
    int lumYInc, chrYInc;
    enum AVPixelFormat dstFormat; ///< Destination pixel format.
    enum AVPixelFormat srcFormat; ///< Source      pixel format.
    int dstFormatBpp;             ///< Number of bits per pixel of the destination pixel format.
    int srcFormatBpp;             ///< Number of bits per pixel of the source      pixel format.
    int dstBpc, srcBpc;
    int chrSrcHSubSample;         ///< Binary logarithm of horizontal subsampling factor between luma/alpha and chroma planes in source      image.
    int chrSrcVSubSample;         ///< Binary logarithm of vertical   subsampling factor between luma/alpha and chroma planes in source      image.
    int chrDstHSubSample;         ///< Binary logarithm of horizontal subsampling factor between luma/alpha and chroma planes in destination image.
    int chrDstVSubSample;         ///< Binary logarithm of vertical   subsampling factor between luma/alpha and chroma planes in destination image.
    int vChrDrop;                 ///< Binary logarithm of extra vertical subsampling factor in source image chroma planes specified by user.
    int sliceDir;                 ///< Direction that slices are fed to the scaler (1 = top-to-bottom, -1 = bottom-to-top).
    double param[2];              ///< Input parameters for scaling algorithms that need them.

    uint32_t pal_yuv[256];
    uint32_t pal_rgb[256];

    /**
     * @name Scaled horizontal lines ring buffer.
     * The horizontal scaler keeps just enough scaled lines in a ring buffer
     * so they may be passed to the vertical scaler. The pointers to the
     * allocated buffers for each line are duplicated in sequence in the ring
     * buffer to simplify indexing and avoid wrapping around between lines
     * inside the vertical scaler code. The wrapping is done before the
     * vertical scaler is called.
     */
    //@{
    int16_t **lumPixBuf;          ///< Ring buffer for scaled horizontal luma   plane lines to be fed to the vertical scaler.
    int16_t **chrUPixBuf;         ///< Ring buffer for scaled horizontal chroma plane lines to be fed to the vertical scaler.
    int16_t **chrVPixBuf;         ///< Ring buffer for scaled horizontal chroma plane lines to be fed to the vertical scaler.
    int16_t **alpPixBuf;          ///< Ring buffer for scaled horizontal alpha  plane lines to be fed to the vertical scaler.
    int vLumBufSize;              ///< Number of vertical luma/alpha lines allocated in the ring buffer.
    int vChrBufSize;              ///< Number of vertical chroma     lines allocated in the ring buffer.
    int lastInLumBuf;             ///< Last scaled horizontal luma/alpha line from source in the ring buffer.
    int lastInChrBuf;             ///< Last scaled horizontal chroma     line from source in the ring buffer.
    int lumBufIndex;              ///< Index in ring buffer of the last scaled horizontal luma/alpha line from source.
    int chrBufIndex;              ///< Index in ring buffer of the last scaled horizontal chroma     line from source.
    //@}

    uint8_t *formatConvBuffer;

    /**
     * @name Horizontal and vertical filters.
     * To better understand the following fields, here is a pseudo-code of
     * their usage in filtering a horizontal line:
     * @code
     * for (i = 0; i < width; i++) {
     *     dst[i] = 0;
     *     for (j = 0; j < filterSize; j++)
     *         dst[i] += src[ filterPos[i] + j ] * filter[ filterSize * i + j ];
     *     dst[i] >>= FRAC_BITS; // The actual implementation is fixed-point.
     * }
     * @endcode
     */
    //@{
    int16_t *hLumFilter;          ///< Array of horizontal filter coefficients for luma/alpha planes.
    int16_t *hChrFilter;          ///< Array of horizontal filter coefficients for chroma     planes.
    int16_t *vLumFilter;          ///< Array of vertical   filter coefficients for luma/alpha planes.
    int16_t *vChrFilter;          ///< Array of vertical   filter coefficients for chroma     planes.
    int32_t *hLumFilterPos;       ///< Array of horizontal filter starting positions for each dst[i] for luma/alpha planes.
    int32_t *hChrFilterPos;       ///< Array of horizontal filter starting positions for each dst[i] for chroma     planes.
    int32_t *vLumFilterPos;       ///< Array of vertical   filter starting positions for each dst[i] for luma/alpha planes.
    int32_t *vChrFilterPos;       ///< Array of vertical   filter starting positions for each dst[i] for chroma     planes.
    int hLumFilterSize;           ///< Horizontal filter size for luma/alpha pixels.
    int hChrFilterSize;           ///< Horizontal filter size for chroma     pixels.
    int vLumFilterSize;           ///< Vertical   filter size for luma/alpha pixels.
    int vChrFilterSize;           ///< Vertical   filter size for chroma     pixels.
    //@}

    int lumMmxextFilterCodeSize;  ///< Runtime-generated MMXEXT horizontal fast bilinear scaler code size for luma/alpha planes.
    int chrMmxextFilterCodeSize;  ///< Runtime-generated MMXEXT horizontal fast bilinear scaler code size for chroma planes.
    uint8_t *lumMmxextFilterCode; ///< Runtime-generated MMXEXT horizontal fast bilinear scaler code for luma/alpha planes.
    uint8_t *chrMmxextFilterCode; ///< Runtime-generated MMXEXT horizontal fast bilinear scaler code for chroma planes.

    int canMMXEXTBeUsed;

    int dstY;                     ///< Last destination vertical line output from last slice.
    int flags;                    ///< Flags passed by the user to select scaler algorithm, optimizations, subsampling, etc...
    void *yuvTable;             // pointer to the yuv->rgb table start so it can be freed()
    // alignment ensures the offset can be added in a single
    // instruction on e.g. ARM
    DECLARE_ALIGNED(16, int, table_gV)[256 + 2*YUVRGB_TABLE_HEADROOM];
    uint8_t *table_rV[256 + 2*YUVRGB_TABLE_HEADROOM];
    uint8_t *table_gU[256 + 2*YUVRGB_TABLE_HEADROOM];
    uint8_t *table_bU[256 + 2*YUVRGB_TABLE_HEADROOM];
    DECLARE_ALIGNED(16, int32_t, input_rgb2yuv_table)[16+40*4]; // This table can contain both C and SIMD formatted values, the C vales are always at the XY_IDX points
#define RY_IDX 0
#define GY_IDX 1
#define BY_IDX 2
#define RU_IDX 3
#define GU_IDX 4
#define BU_IDX 5
#define RV_IDX 6
#define GV_IDX 7
#define BV_IDX 8
#define RGB2YUV_SHIFT 15

    int *dither_error[4];

    //Colorspace stuff
    int contrast, brightness, saturation;    // for sws_getColorspaceDetails
    int srcColorspaceTable[4];
    int dstColorspaceTable[4];
    int srcRange;                 ///< 0 = MPG YUV range, 1 = JPG YUV range (source      image).
    int dstRange;                 ///< 0 = MPG YUV range, 1 = JPG YUV range (destination image).
    int src0Alpha;
    int dst0Alpha;
    int srcXYZ;
    int dstXYZ;
    int src_h_chr_pos;
    int dst_h_chr_pos;
    int src_v_chr_pos;
    int dst_v_chr_pos;
    int yuv2rgb_y_offset;
    int yuv2rgb_y_coeff;
    int yuv2rgb_v2r_coeff;
    int yuv2rgb_v2g_coeff;
    int yuv2rgb_u2g_coeff;
    int yuv2rgb_u2b_coeff;

#define RED_DITHER            "0*8"
#define GREEN_DITHER          "1*8"
#define BLUE_DITHER           "2*8"
#define Y_COEFF               "3*8"
#define VR_COEFF              "4*8"
#define UB_COEFF              "5*8"
#define VG_COEFF              "6*8"
#define UG_COEFF              "7*8"
#define Y_OFFSET              "8*8"
#define U_OFFSET              "9*8"
#define V_OFFSET              "10*8"
#define LUM_MMX_FILTER_OFFSET "11*8"
#define CHR_MMX_FILTER_OFFSET "11*8+4*4*"AV_STRINGIFY(MAX_FILTER_SIZE)
#define DSTW_OFFSET           "11*8+4*4*"AV_STRINGIFY(MAX_FILTER_SIZE)"*2"
#define ESP_OFFSET            "11*8+4*4*"AV_STRINGIFY(MAX_FILTER_SIZE)"*2+8"
#define VROUNDER_OFFSET       "11*8+4*4*"AV_STRINGIFY(MAX_FILTER_SIZE)"*2+16"
#define U_TEMP                "11*8+4*4*"AV_STRINGIFY(MAX_FILTER_SIZE)"*2+24"
#define V_TEMP                "11*8+4*4*"AV_STRINGIFY(MAX_FILTER_SIZE)"*2+32"
#define Y_TEMP                "11*8+4*4*"AV_STRINGIFY(MAX_FILTER_SIZE)"*2+40"
#define ALP_MMX_FILTER_OFFSET "11*8+4*4*"AV_STRINGIFY(MAX_FILTER_SIZE)"*2+48"
#define UV_OFF_PX             "11*8+4*4*"AV_STRINGIFY(MAX_FILTER_SIZE)"*3+48"
#define UV_OFF_BYTE           "11*8+4*4*"AV_STRINGIFY(MAX_FILTER_SIZE)"*3+56"
#define DITHER16              "11*8+4*4*"AV_STRINGIFY(MAX_FILTER_SIZE)"*3+64"
#define DITHER32              "11*8+4*4*"AV_STRINGIFY(MAX_FILTER_SIZE)"*3+80"
#define DITHER32_INT          (11*8+4*4*MAX_FILTER_SIZE*3+80) // value equal to above, used for checking that the struct hasn't been changed by mistake

    DECLARE_ALIGNED(8, uint64_t, redDither);
    DECLARE_ALIGNED(8, uint64_t, greenDither);
    DECLARE_ALIGNED(8, uint64_t, blueDither);

    DECLARE_ALIGNED(8, uint64_t, yCoeff);
    DECLARE_ALIGNED(8, uint64_t, vrCoeff);
    DECLARE_ALIGNED(8, uint64_t, ubCoeff);
    DECLARE_ALIGNED(8, uint64_t, vgCoeff);
    DECLARE_ALIGNED(8, uint64_t, ugCoeff);
    DECLARE_ALIGNED(8, uint64_t, yOffset);
    DECLARE_ALIGNED(8, uint64_t, uOffset);
    DECLARE_ALIGNED(8, uint64_t, vOffset);
    int32_t lumMmxFilter[4 * MAX_FILTER_SIZE];
    int32_t chrMmxFilter[4 * MAX_FILTER_SIZE];
    int dstW;                     ///< Width  of destination luma/alpha planes.
    DECLARE_ALIGNED(8, uint64_t, esp);
    DECLARE_ALIGNED(8, uint64_t, vRounder);
    DECLARE_ALIGNED(8, uint64_t, u_temp);
    DECLARE_ALIGNED(8, uint64_t, v_temp);
    DECLARE_ALIGNED(8, uint64_t, y_temp);
    int32_t alpMmxFilter[4 * MAX_FILTER_SIZE];
    // alignment of these values is not necessary, but merely here
    // to maintain the same offset across x8632 and x86-64. Once we
    // use proper offset macros in the asm, they can be removed.
    DECLARE_ALIGNED(8, ptrdiff_t, uv_off); ///< offset (in pixels) between u and v planes
    DECLARE_ALIGNED(8, ptrdiff_t, uv_offx2); ///< offset (in bytes) between u and v planes
    DECLARE_ALIGNED(8, uint16_t, dither16)[8];
    DECLARE_ALIGNED(8, uint32_t, dither32)[8];

    const uint8_t *chrDither8, *lumDither8;

#if HAVE_ALTIVEC
    vector signed short   CY;
    vector signed short   CRV;
    vector signed short   CBU;
    vector signed short   CGU;
    vector signed short   CGV;
    vector signed short   OY;
    vector unsigned short CSHIFT;
    vector signed short  *vYCoeffsBank, *vCCoeffsBank;
#endif

    int use_mmx_vfilter;

/* pre defined color-spaces gamma */
#define XYZ_GAMMA (2.6f)
#define RGB_GAMMA (2.2f)
    int16_t *xyzgamma;
    int16_t *rgbgamma;
    int16_t *xyzgammainv;
    int16_t *rgbgammainv;
    int16_t xyz2rgb_matrix[3][4];
    int16_t rgb2xyz_matrix[3][4];

    /* function pointers for swscale() */
    yuv2planar1_fn yuv2plane1;
    yuv2planarX_fn yuv2planeX;
    yuv2interleavedX_fn yuv2nv12cX;
    yuv2packed1_fn yuv2packed1;
    yuv2packed2_fn yuv2packed2;
    yuv2packedX_fn yuv2packedX;
    yuv2anyX_fn yuv2anyX;

    /// Unscaled conversion of luma plane to YV12 for horizontal scaler.
    void (*lumToYV12)(uint8_t *dst, const uint8_t *src, const uint8_t *src2, const uint8_t *src3,
                      int width, uint32_t *pal);
    /// Unscaled conversion of alpha plane to YV12 for horizontal scaler.
    void (*alpToYV12)(uint8_t *dst, const uint8_t *src, const uint8_t *src2, const uint8_t *src3,
                      int width, uint32_t *pal);
    /// Unscaled conversion of chroma planes to YV12 for horizontal scaler.
    void (*chrToYV12)(uint8_t *dstU, uint8_t *dstV,
                      const uint8_t *src1, const uint8_t *src2, const uint8_t *src3,
                      int width, uint32_t *pal);

    /**
     * Functions to read planar input, such as planar RGB, and convert
     * internally to Y/UV/A.
     */
    /** @{ */
    void (*readLumPlanar)(uint8_t *dst, const uint8_t *src[4], int width, int32_t *rgb2yuv);
    void (*readChrPlanar)(uint8_t *dstU, uint8_t *dstV, const uint8_t *src[4],
                          int width, int32_t *rgb2yuv);
    void (*readAlpPlanar)(uint8_t *dst, const uint8_t *src[4], int width, int32_t *rgb2yuv);
    /** @} */

    /**
     * Scale one horizontal line of input data using a bilinear filter
     * to produce one line of output data. Compared to SwsContext->hScale(),
     * please take note of the following caveats when using these:
     * - Scaling is done using only 7bit instead of 14bit coefficients.
     * - You can use no more than 5 input pixels to produce 4 output
     *   pixels. Therefore, this filter should not be used for downscaling
     *   by more than ~20% in width (because that equals more than 5/4th
     *   downscaling and thus more than 5 pixels input per 4 pixels output).
     * - In general, bilinear filters create artifacts during downscaling
     *   (even when <20%), because one output pixel will span more than one
     *   input pixel, and thus some pixels will need edges of both neighbor
     *   pixels to interpolate the output pixel. Since you can use at most
     *   two input pixels per output pixel in bilinear scaling, this is
     *   impossible and thus downscaling by any size will create artifacts.
     * To enable this type of scaling, set SWS_FLAG_FAST_BILINEAR
     * in SwsContext->flags.
     */
    /** @{ */
    void (*hyscale_fast)(struct SwsContext *c,
                         int16_t *dst, int dstWidth,
                         const uint8_t *src, int srcW, int xInc);
    void (*hcscale_fast)(struct SwsContext *c,
                         int16_t *dst1, int16_t *dst2, int dstWidth,
                         const uint8_t *src1, const uint8_t *src2,
                         int srcW, int xInc);
    /** @} */

    /**
     * Scale one horizontal line of input data using a filter over the input
     * lines, to produce one (differently sized) line of output data.
     *
     * @param dst        pointer to destination buffer for horizontally scaled
     *                   data. If the number of bits per component of one
     *                   destination pixel (SwsContext->dstBpc) is <= 10, data
     *                   will be 15bpc in 16bits (int16_t) width. Else (i.e.
     *                   SwsContext->dstBpc == 16), data will be 19bpc in
     *                   32bits (int32_t) width.
     * @param dstW       width of destination image
     * @param src        pointer to source data to be scaled. If the number of
     *                   bits per component of a source pixel (SwsContext->srcBpc)
     *                   is 8, this is 8bpc in 8bits (uint8_t) width. Else
     *                   (i.e. SwsContext->dstBpc > 8), this is native depth
     *                   in 16bits (uint16_t) width. In other words, for 9-bit
     *                   YUV input, this is 9bpc, for 10-bit YUV input, this is
     *                   10bpc, and for 16-bit RGB or YUV, this is 16bpc.
     * @param filter     filter coefficients to be used per output pixel for
     *                   scaling. This contains 14bpp filtering coefficients.
     *                   Guaranteed to contain dstW * filterSize entries.
     * @param filterPos  position of the first input pixel to be used for
     *                   each output pixel during scaling. Guaranteed to
     *                   contain dstW entries.
     * @param filterSize the number of input coefficients to be used (and
     *                   thus the number of input pixels to be used) for
     *                   creating a single output pixel. Is aligned to 4
     *                   (and input coefficients thus padded with zeroes)
     *                   to simplify creating SIMD code.
     */
    /** @{ */
    void (*hyScale)(struct SwsContext *c, int16_t *dst, int dstW,
                    const uint8_t *src, const int16_t *filter,
                    const int32_t *filterPos, int filterSize);
    void (*hcScale)(struct SwsContext *c, int16_t *dst, int dstW,
                    const uint8_t *src, const int16_t *filter,
                    const int32_t *filterPos, int filterSize);
    /** @} */

    /// Color range conversion function for luma plane if needed.
    void (*lumConvertRange)(int16_t *dst, int width);
    /// Color range conversion function for chroma planes if needed.
    void (*chrConvertRange)(int16_t *dst1, int16_t *dst2, int width);

    int needs_hcscale; ///< Set if there are chroma planes to be converted.

    SwsDither dither;
} SwsContext;
//FIXME check init (where 0)

SwsFunc ff_yuv2rgb_get_func_ptr(SwsContext *c);
int ff_yuv2rgb_c_init_tables(SwsContext *c, const int inv_table[4],
                             int fullRange, int brightness,
                             int contrast, int saturation);
void ff_yuv2rgb_init_tables_ppc(SwsContext *c, const int inv_table[4],
                                int brightness, int contrast, int saturation);

void updateMMXDitherTables(SwsContext *c, int dstY, int lumBufIndex, int chrBufIndex,
                           int lastInLumBuf, int lastInChrBuf);

av_cold void ff_sws_init_range_convert(SwsContext *c);

SwsFunc ff_yuv2rgb_init_x86(SwsContext *c);
SwsFunc ff_yuv2rgb_init_ppc(SwsContext *c);

#if FF_API_SWS_FORMAT_NAME
/**
 * @deprecated Use av_get_pix_fmt_name() instead.
 */
attribute_deprecated
const char *sws_format_name(enum AVPixelFormat format);
#endif

static av_always_inline int is16BPS(enum AVPixelFormat pix_fmt)
{
    const AVPixFmtDescriptor *desc = av_pix_fmt_desc_get(pix_fmt);
    av_assert0(desc);
    return desc->comp[0].depth_minus1 == 15;
}

static av_always_inline int is9_OR_10BPS(enum AVPixelFormat pix_fmt)
{
    const AVPixFmtDescriptor *desc = av_pix_fmt_desc_get(pix_fmt);
    av_assert0(desc);
    return desc->comp[0].depth_minus1 >= 8 && desc->comp[0].depth_minus1 <= 13;
}

#define isNBPS(x) is9_OR_10BPS(x)

static av_always_inline int isBE(enum AVPixelFormat pix_fmt)
{
    const AVPixFmtDescriptor *desc = av_pix_fmt_desc_get(pix_fmt);
    av_assert0(desc);
    return desc->flags & AV_PIX_FMT_FLAG_BE;
}

static av_always_inline int isYUV(enum AVPixelFormat pix_fmt)
{
    const AVPixFmtDescriptor *desc = av_pix_fmt_desc_get(pix_fmt);
    av_assert0(desc);
    return !(desc->flags & AV_PIX_FMT_FLAG_RGB) && desc->nb_components >= 2;
}

static av_always_inline int isPlanarYUV(enum AVPixelFormat pix_fmt)
{
    const AVPixFmtDescriptor *desc = av_pix_fmt_desc_get(pix_fmt);
    av_assert0(desc);
    return ((desc->flags & AV_PIX_FMT_FLAG_PLANAR) && isYUV(pix_fmt));
}

static av_always_inline int isRGB(enum AVPixelFormat pix_fmt)
{
    const AVPixFmtDescriptor *desc = av_pix_fmt_desc_get(pix_fmt);
    av_assert0(desc);
    return (desc->flags & AV_PIX_FMT_FLAG_RGB);
}

#if 0 // FIXME
#define isGray(x) \
    (!(av_pix_fmt_desc_get(x)->flags & AV_PIX_FMT_FLAG_PAL) && \
     av_pix_fmt_desc_get(x)->nb_components <= 2)
#else
#define isGray(x)                      \
    ((x) == AV_PIX_FMT_GRAY8       ||  \
     (x) == AV_PIX_FMT_YA8         ||  \
     (x) == AV_PIX_FMT_GRAY16BE    ||  \
     (x) == AV_PIX_FMT_GRAY16LE)
#endif

#define isRGBinInt(x) \
    (           \
     (x) == AV_PIX_FMT_RGB48BE     ||  \
     (x) == AV_PIX_FMT_RGB48LE     ||  \
     (x) == AV_PIX_FMT_RGB32       ||  \
     (x) == AV_PIX_FMT_RGB32_1     ||  \
     (x) == AV_PIX_FMT_RGB24       ||  \
     (x) == AV_PIX_FMT_RGB565BE    ||  \
     (x) == AV_PIX_FMT_RGB565LE    ||  \
     (x) == AV_PIX_FMT_RGB555BE    ||  \
     (x) == AV_PIX_FMT_RGB555LE    ||  \
     (x) == AV_PIX_FMT_RGB444BE    ||  \
     (x) == AV_PIX_FMT_RGB444LE    ||  \
     (x) == AV_PIX_FMT_RGB8        ||  \
     (x) == AV_PIX_FMT_RGB4        ||  \
     (x) == AV_PIX_FMT_RGB4_BYTE   ||  \
     (x) == AV_PIX_FMT_RGBA64BE    ||  \
     (x) == AV_PIX_FMT_RGBA64LE    ||  \
     (x) == AV_PIX_FMT_MONOBLACK   ||  \
     (x) == AV_PIX_FMT_MONOWHITE   \
    )
#define isBGRinInt(x) \
    (           \
     (x) == AV_PIX_FMT_BGR48BE     ||  \
     (x) == AV_PIX_FMT_BGR48LE     ||  \
     (x) == AV_PIX_FMT_BGR32       ||  \
     (x) == AV_PIX_FMT_BGR32_1     ||  \
     (x) == AV_PIX_FMT_BGR24       ||  \
     (x) == AV_PIX_FMT_BGR565BE    ||  \
     (x) == AV_PIX_FMT_BGR565LE    ||  \
     (x) == AV_PIX_FMT_BGR555BE    ||  \
     (x) == AV_PIX_FMT_BGR555LE    ||  \
     (x) == AV_PIX_FMT_BGR444BE    ||  \
     (x) == AV_PIX_FMT_BGR444LE    ||  \
     (x) == AV_PIX_FMT_BGR8        ||  \
     (x) == AV_PIX_FMT_BGR4        ||  \
     (x) == AV_PIX_FMT_BGR4_BYTE   ||  \
     (x) == AV_PIX_FMT_BGRA64BE    ||  \
     (x) == AV_PIX_FMT_BGRA64LE    ||  \
     (x) == AV_PIX_FMT_MONOBLACK   ||  \
     (x) == AV_PIX_FMT_MONOWHITE   \
    )

#define isRGBinBytes(x) (           \
           (x) == AV_PIX_FMT_RGB48BE     \
        || (x) == AV_PIX_FMT_RGB48LE     \
        || (x) == AV_PIX_FMT_RGBA64BE    \
        || (x) == AV_PIX_FMT_RGBA64LE    \
        || (x) == AV_PIX_FMT_RGBA        \
        || (x) == AV_PIX_FMT_ARGB        \
        || (x) == AV_PIX_FMT_RGB24       \
    )
#define isBGRinBytes(x) (           \
           (x) == AV_PIX_FMT_BGR48BE     \
        || (x) == AV_PIX_FMT_BGR48LE     \
        || (x) == AV_PIX_FMT_BGRA64BE    \
        || (x) == AV_PIX_FMT_BGRA64LE    \
        || (x) == AV_PIX_FMT_BGRA        \
        || (x) == AV_PIX_FMT_ABGR        \
        || (x) == AV_PIX_FMT_BGR24       \
    )

#define isBayer(x) ( \
           (x)==AV_PIX_FMT_BAYER_BGGR8    \
        || (x)==AV_PIX_FMT_BAYER_BGGR16LE \
        || (x)==AV_PIX_FMT_BAYER_BGGR16BE \
        || (x)==AV_PIX_FMT_BAYER_RGGB8    \
        || (x)==AV_PIX_FMT_BAYER_RGGB16LE \
        || (x)==AV_PIX_FMT_BAYER_RGGB16BE \
        || (x)==AV_PIX_FMT_BAYER_GBRG8    \
        || (x)==AV_PIX_FMT_BAYER_GBRG16LE \
        || (x)==AV_PIX_FMT_BAYER_GBRG16BE \
        || (x)==AV_PIX_FMT_BAYER_GRBG8    \
        || (x)==AV_PIX_FMT_BAYER_GRBG16LE \
        || (x)==AV_PIX_FMT_BAYER_GRBG16BE \
    )

#define isAnyRGB(x) \
    (           \
          isBayer(x)          ||    \
          isRGBinInt(x)       ||    \
          isBGRinInt(x)       ||    \
          isRGB(x)      \
    )

static av_always_inline int isALPHA(enum AVPixelFormat pix_fmt)
{
    const AVPixFmtDescriptor *desc = av_pix_fmt_desc_get(pix_fmt);
    av_assert0(desc);
    if (pix_fmt == AV_PIX_FMT_PAL8)
        return 1;
    return desc->flags & AV_PIX_FMT_FLAG_ALPHA;
}

#if 1
#define isPacked(x)         (       \
           (x)==AV_PIX_FMT_PAL8        \
        || (x)==AV_PIX_FMT_YUYV422     \
        || (x)==AV_PIX_FMT_YVYU422     \
        || (x)==AV_PIX_FMT_UYVY422     \
        || (x)==AV_PIX_FMT_Y400A       \
        ||  isRGBinInt(x)           \
        ||  isBGRinInt(x)           \
    )
#else
static av_always_inline int isPacked(enum AVPixelFormat pix_fmt)
{
    const AVPixFmtDescriptor *desc = av_pix_fmt_desc_get(pix_fmt);
    av_assert0(desc);
    return ((desc->nb_components >= 2 && !(desc->flags & AV_PIX_FMT_FLAG_PLANAR)) ||
            pix_fmt == AV_PIX_FMT_PAL8);
}

#endif
static av_always_inline int isPlanar(enum AVPixelFormat pix_fmt)
{
    const AVPixFmtDescriptor *desc = av_pix_fmt_desc_get(pix_fmt);
    av_assert0(desc);
    return (desc->nb_components >= 2 && (desc->flags & AV_PIX_FMT_FLAG_PLANAR));
}

static av_always_inline int isPackedRGB(enum AVPixelFormat pix_fmt)
{
    const AVPixFmtDescriptor *desc = av_pix_fmt_desc_get(pix_fmt);
    av_assert0(desc);
    return ((desc->flags & (AV_PIX_FMT_FLAG_PLANAR | AV_PIX_FMT_FLAG_RGB)) == AV_PIX_FMT_FLAG_RGB);
}

static av_always_inline int isPlanarRGB(enum AVPixelFormat pix_fmt)
{
    const AVPixFmtDescriptor *desc = av_pix_fmt_desc_get(pix_fmt);
    av_assert0(desc);
    return ((desc->flags & (AV_PIX_FMT_FLAG_PLANAR | AV_PIX_FMT_FLAG_RGB)) ==
            (AV_PIX_FMT_FLAG_PLANAR | AV_PIX_FMT_FLAG_RGB));
}

static av_always_inline int usePal(enum AVPixelFormat pix_fmt)
{
    const AVPixFmtDescriptor *desc = av_pix_fmt_desc_get(pix_fmt);
    av_assert0(desc);
<<<<<<< HEAD
    return (desc->flags & AV_PIX_FMT_FLAG_PAL) || (desc->flags & AV_PIX_FMT_FLAG_PSEUDOPAL);
=======
    return ((desc->flags & AV_PIX_FMT_FLAG_PAL) || (desc->flags & AV_PIX_FMT_FLAG_PSEUDOPAL) ||
            pix_fmt == AV_PIX_FMT_YA8);
>>>>>>> e96c3b81
}

extern const uint64_t ff_dither4[2];
extern const uint64_t ff_dither8[2];

extern const uint8_t ff_dither_2x2_4[3][8];
extern const uint8_t ff_dither_2x2_8[3][8];
extern const uint8_t ff_dither_4x4_16[5][8];
extern const uint8_t ff_dither_8x8_32[9][8];
extern const uint8_t ff_dither_8x8_73[9][8];
extern const uint8_t ff_dither_8x8_128[9][8];
extern const uint8_t ff_dither_8x8_220[9][8];

extern const int32_t ff_yuv2rgb_coeffs[8][4];

extern const AVClass sws_context_class;

/**
 * Set c->swscale to an unscaled converter if one exists for the specific
 * source and destination formats, bit depths, flags, etc.
 */
void ff_get_unscaled_swscale(SwsContext *c);
void ff_get_unscaled_swscale_ppc(SwsContext *c);
void ff_get_unscaled_swscale_arm(SwsContext *c);

/**
 * Return function pointer to fastest main scaler path function depending
 * on architecture and available optimizations.
 */
SwsFunc ff_getSwsFunc(SwsContext *c);

void ff_sws_init_input_funcs(SwsContext *c);
void ff_sws_init_output_funcs(SwsContext *c,
                              yuv2planar1_fn *yuv2plane1,
                              yuv2planarX_fn *yuv2planeX,
                              yuv2interleavedX_fn *yuv2nv12cX,
                              yuv2packed1_fn *yuv2packed1,
                              yuv2packed2_fn *yuv2packed2,
                              yuv2packedX_fn *yuv2packedX,
                              yuv2anyX_fn *yuv2anyX);
void ff_sws_init_swscale_ppc(SwsContext *c);
void ff_sws_init_swscale_x86(SwsContext *c);

void ff_hyscale_fast_c(SwsContext *c, int16_t *dst, int dstWidth,
                       const uint8_t *src, int srcW, int xInc);
void ff_hcscale_fast_c(SwsContext *c, int16_t *dst1, int16_t *dst2,
                       int dstWidth, const uint8_t *src1,
                       const uint8_t *src2, int srcW, int xInc);
int ff_init_hscaler_mmxext(int dstW, int xInc, uint8_t *filterCode,
                           int16_t *filter, int32_t *filterPos,
                           int numSplits);
void ff_hyscale_fast_mmxext(SwsContext *c, int16_t *dst,
                            int dstWidth, const uint8_t *src,
                            int srcW, int xInc);
void ff_hcscale_fast_mmxext(SwsContext *c, int16_t *dst1, int16_t *dst2,
                            int dstWidth, const uint8_t *src1,
                            const uint8_t *src2, int srcW, int xInc);

static inline void fillPlane16(uint8_t *plane, int stride, int width, int height, int y,
                               int alpha, int bits, const int big_endian)
{
    int i, j;
    uint8_t *ptr = plane + stride * y;
    int v = alpha ? 0xFFFF>>(15-bits) : (1<<bits);
    for (i = 0; i < height; i++) {
#define FILL(wfunc) \
        for (j = 0; j < width; j++) {\
            wfunc(ptr+2*j, v);\
        }
        if (big_endian) {
            FILL(AV_WB16);
        } else {
            FILL(AV_WL16);
        }
        ptr += stride;
    }
}

#endif /* SWSCALE_SWSCALE_INTERNAL_H */<|MERGE_RESOLUTION|>--- conflicted
+++ resolved
@@ -775,7 +775,7 @@
         || (x)==AV_PIX_FMT_YUYV422     \
         || (x)==AV_PIX_FMT_YVYU422     \
         || (x)==AV_PIX_FMT_UYVY422     \
-        || (x)==AV_PIX_FMT_Y400A       \
+        || (x)==AV_PIX_FMT_YA8       \
         ||  isRGBinInt(x)           \
         ||  isBGRinInt(x)           \
     )
@@ -815,12 +815,7 @@
 {
     const AVPixFmtDescriptor *desc = av_pix_fmt_desc_get(pix_fmt);
     av_assert0(desc);
-<<<<<<< HEAD
     return (desc->flags & AV_PIX_FMT_FLAG_PAL) || (desc->flags & AV_PIX_FMT_FLAG_PSEUDOPAL);
-=======
-    return ((desc->flags & AV_PIX_FMT_FLAG_PAL) || (desc->flags & AV_PIX_FMT_FLAG_PSEUDOPAL) ||
-            pix_fmt == AV_PIX_FMT_YA8);
->>>>>>> e96c3b81
 }
 
 extern const uint64_t ff_dither4[2];
