/*
 * filter layer
 * Copyright (c) 2007 Bobby Bingham
 *
 * This file is part of FFmpeg.
 *
 * FFmpeg is free software; you can redistribute it and/or
 * modify it under the terms of the GNU Lesser General Public
 * License as published by the Free Software Foundation; either
 * version 2.1 of the License, or (at your option) any later version.
 *
 * FFmpeg is distributed in the hope that it will be useful,
 * but WITHOUT ANY WARRANTY; without even the implied warranty of
 * MERCHANTABILITY or FITNESS FOR A PARTICULAR PURPOSE.  See the GNU
 * Lesser General Public License for more details.
 *
 * You should have received a copy of the GNU Lesser General Public
 * License along with FFmpeg; if not, write to the Free Software
 * Foundation, Inc., 51 Franklin Street, Fifth Floor, Boston, MA 02110-1301 USA
 */

#ifndef AVFILTER_AVFILTER_H
#define AVFILTER_AVFILTER_H

#include "libavutil/avutil.h"
#include "libavutil/log.h"
#include "libavutil/samplefmt.h"
#include "libavutil/pixfmt.h"
#include "libavutil/rational.h"
#include "libavcodec/avcodec.h"


#ifndef FF_API_OLD_VSINK_API
#define FF_API_OLD_VSINK_API        (LIBAVFILTER_VERSION_MAJOR < 3)
#endif
#ifndef FF_API_OLD_ALL_FORMATS_API
#define FF_API_OLD_ALL_FORMATS_API (LIBAVFILTER_VERSION_MAJOR < 3)
#endif

#include <stddef.h>

#include "libavfilter/version.h"

/**
 * Return the LIBAVFILTER_VERSION_INT constant.
 */
unsigned avfilter_version(void);

/**
 * Return the libavfilter build-time configuration.
 */
const char *avfilter_configuration(void);

/**
 * Return the libavfilter license.
 */
const char *avfilter_license(void);


typedef struct AVFilterContext AVFilterContext;
typedef struct AVFilterLink    AVFilterLink;
typedef struct AVFilterPad     AVFilterPad;
typedef struct AVFilterFormats AVFilterFormats;

/**
 * A reference-counted buffer data type used by the filter system. Filters
 * should not store pointers to this structure directly, but instead use the
 * AVFilterBufferRef structure below.
 */
typedef struct AVFilterBuffer {
    uint8_t *data[8];           ///< buffer data for each plane/channel
    int linesize[8];            ///< number of bytes per line

    unsigned refcount;          ///< number of references to this buffer

    /** private data to be used by a custom free function */
    void *priv;
    /**
     * A pointer to the function to deallocate this buffer if the default
     * function is not sufficient. This could, for example, add the memory
     * back into a memory pool to be reused later without the overhead of
     * reallocating it from scratch.
     */
    void (*free)(struct AVFilterBuffer *buf);

    int format;                 ///< media format
    int w, h;                   ///< width and height of the allocated buffer

    /**
     * pointers to the data planes/channels.
     *
     * For video, this should simply point to data[].
     *
     * For planar audio, each channel has a separate data pointer, and
     * linesize[0] contains the size of each channel buffer.
     * For packed audio, there is just one data pointer, and linesize[0]
     * contains the total size of the buffer for all channels.
     *
     * Note: Both data and extended_data will always be set, but for planar
     * audio with more channels that can fit in data, extended_data must be used
     * in order to access all channels.
     */
    uint8_t **extended_data;
} AVFilterBuffer;

#define AV_PERM_READ     0x01   ///< can read from the buffer
#define AV_PERM_WRITE    0x02   ///< can write to the buffer
#define AV_PERM_PRESERVE 0x04   ///< nobody else can overwrite the buffer
#define AV_PERM_REUSE    0x08   ///< can output the buffer multiple times, with the same contents each time
#define AV_PERM_REUSE2   0x10   ///< can output the buffer multiple times, modified each time
#define AV_PERM_NEG_LINESIZES 0x20  ///< the buffer requested can have negative linesizes
#define AV_PERM_ALIGN    0x40   ///< the buffer must be aligned

#define AVFILTER_ALIGN 16 //not part of ABI

/**
 * Audio specific properties in a reference to an AVFilterBuffer. Since
 * AVFilterBufferRef is common to different media formats, audio specific
 * per reference properties must be separated out.
 */
typedef struct AVFilterBufferRefAudioProps {
    uint64_t channel_layout;    ///< channel layout of audio buffer
    int nb_samples;             ///< number of audio samples per channel
    int sample_rate;            ///< audio buffer sample rate
#if FF_API_PACKING
    int planar;                 ///< audio buffer - planar or packed
#endif
} AVFilterBufferRefAudioProps;

/**
 * Video specific properties in a reference to an AVFilterBuffer. Since
 * AVFilterBufferRef is common to different media formats, video specific
 * per reference properties must be separated out.
 */
typedef struct AVFilterBufferRefVideoProps {
    int w;                      ///< image width
    int h;                      ///< image height
    AVRational sample_aspect_ratio; ///< sample aspect ratio
    int interlaced;             ///< is frame interlaced
    int top_field_first;        ///< field order
    enum AVPictureType pict_type; ///< picture type of the frame
    int key_frame;              ///< 1 -> keyframe, 0-> not
} AVFilterBufferRefVideoProps;

/**
 * A reference to an AVFilterBuffer. Since filters can manipulate the origin of
 * a buffer to, for example, crop image without any memcpy, the buffer origin
 * and dimensions are per-reference properties. Linesize is also useful for
 * image flipping, frame to field filters, etc, and so is also per-reference.
 *
 * TODO: add anything necessary for frame reordering
 */
typedef struct AVFilterBufferRef {
    AVFilterBuffer *buf;        ///< the buffer that this is a reference to
    uint8_t *data[8];           ///< picture/audio data for each plane
    int linesize[8];            ///< number of bytes per line
    int format;                 ///< media format

    /**
     * presentation timestamp. The time unit may change during
     * filtering, as it is specified in the link and the filter code
     * may need to rescale the PTS accordingly.
     */
    int64_t pts;
    int64_t pos;                ///< byte position in stream, -1 if unknown

    int perms;                  ///< permissions, see the AV_PERM_* flags

    enum AVMediaType type;      ///< media type of buffer data
    AVFilterBufferRefVideoProps *video; ///< video buffer specific properties
    AVFilterBufferRefAudioProps *audio; ///< audio buffer specific properties

    /**
     * pointers to the data planes/channels.
     *
     * For video, this should simply point to data[].
     *
     * For planar audio, each channel has a separate data pointer, and
     * linesize[0] contains the size of each channel buffer.
     * For packed audio, there is just one data pointer, and linesize[0]
     * contains the total size of the buffer for all channels.
     *
     * Note: Both data and extended_data will always be set, but for planar
     * audio with more channels that can fit in data, extended_data must be used
     * in order to access all channels.
     */
    uint8_t **extended_data;
} AVFilterBufferRef;

/**
 * Copy properties of src to dst, without copying the actual data
 */
void avfilter_copy_buffer_ref_props(AVFilterBufferRef *dst, AVFilterBufferRef *src);

/**
 * Add a new reference to a buffer.
 *
 * @param ref   an existing reference to the buffer
 * @param pmask a bitmask containing the allowable permissions in the new
 *              reference
 * @return      a new reference to the buffer with the same properties as the
 *              old, excluding any permissions denied by pmask
 */
AVFilterBufferRef *avfilter_ref_buffer(AVFilterBufferRef *ref, int pmask);

/**
 * Remove a reference to a buffer. If this is the last reference to the
 * buffer, the buffer itself is also automatically freed.
 *
 * @param ref reference to the buffer, may be NULL
 */
void avfilter_unref_buffer(AVFilterBufferRef *ref);

#if FF_API_FILTERS_PUBLIC
/**
<<<<<<< HEAD
 * Remove a reference to a buffer and set the pointer to NULL.
 * If this is the last reference to the buffer, the buffer itself
 * is also automatically freed.
 *
 * @param ref pointer to the buffer reference
 */
void avfilter_unref_bufferp(AVFilterBufferRef **ref);

/**
 * A list of supported formats for one end of a filter link. This is used
 * during the format negotiation process to try to pick the best format to
 * use to minimize the number of necessary conversions. Each filter gives a
 * list of the formats supported by each input and output pad. The list
 * given for each pad need not be distinct - they may be references to the
 * same list of formats, as is often the case when a filter supports multiple
 * formats, but will always output the same format as it is given in input.
 *
 * In this way, a list of possible input formats and a list of possible
 * output formats are associated with each link. When a set of formats is
 * negotiated over a link, the input and output lists are merged to form a
 * new list containing only the common elements of each list. In the case
 * that there were no common elements, a format conversion is necessary.
 * Otherwise, the lists are merged, and all other links which reference
 * either of the format lists involved in the merge are also affected.
 *
 * For example, consider the filter chain:
 * filter (a) --> (b) filter (b) --> (c) filter
 *
 * where the letters in parenthesis indicate a list of formats supported on
 * the input or output of the link. Suppose the lists are as follows:
 * (a) = {A, B}
 * (b) = {A, B, C}
 * (c) = {B, C}
 *
 * First, the first link's lists are merged, yielding:
 * filter (a) --> (a) filter (a) --> (c) filter
 *
 * Notice that format list (b) now refers to the same list as filter list (a).
 * Next, the lists for the second link are merged, yielding:
 * filter (a) --> (a) filter (a) --> (a) filter
 *
 * where (a) = {B}.
 *
 * Unfortunately, when the format lists at the two ends of a link are merged,
 * we must ensure that all links which reference either pre-merge format list
 * get updated as well. Therefore, we have the format list structure store a
 * pointer to each of the pointers to itself.
=======
 * @addtogroup lavfi_deprecated
 * @deprecated Those functions are only useful inside filters and
 * user filters are not supported at this point.
 * @{
>>>>>>> ecf79c4d
 */
struct AVFilterFormats {
    unsigned format_count;      ///< number of formats
    int *formats;               ///< list of media formats

    unsigned refcount;          ///< number of references to this list
    struct AVFilterFormats ***refs; ///< references to this list
};

<<<<<<< HEAD
/**
 * Create a list of supported formats. This is intended for use in
 * AVFilter->query_formats().
 *
 * @param fmts list of media formats, terminated by -1. If NULL an
 *        empty list is created.
 * @return the format list, with no existing references
 */
AVFilterFormats *avfilter_make_format_list(const int *fmts);

/**
 * Add fmt to the list of media formats contained in *avff.
 * If *avff is NULL the function allocates the filter formats struct
 * and puts its pointer in *avff.
 *
 * @return a non negative value in case of success, or a negative
 * value corresponding to an AVERROR code in case of error
 */
int avfilter_add_format(AVFilterFormats **avff, int64_t fmt);

#if FF_API_OLD_ALL_FORMATS_API
/**
 * @deprecated Use avfilter_make_all_formats() instead.
 */
attribute_deprecated
AVFilterFormats *avfilter_all_formats(enum AVMediaType type);
#endif

/**
 * Return a list of all formats supported by FFmpeg for the given media type.
 */
AVFilterFormats *avfilter_make_all_formats(enum AVMediaType type);

/**
 * A list of all channel layouts supported by libavfilter.
 */
extern const int64_t avfilter_all_channel_layouts[];

#if FF_API_PACKING
/**
 * Return a list of all audio packing formats.
 */
AVFilterFormats *avfilter_make_all_packing_formats(void);
#endif

/**
 * Return a format list which contains the intersection of the formats of
 * a and b. Also, all the references of a, all the references of b, and
 * a and b themselves will be deallocated.
 *
 * If a and b do not share any common formats, neither is modified, and NULL
 * is returned.
 */
AVFilterFormats *avfilter_merge_formats(AVFilterFormats *a, AVFilterFormats *b);

/**
 * Add *ref as a new reference to formats.
 * That is the pointers will point like in the ASCII art below:
 *   ________
 *  |formats |<--------.
 *  |  ____  |     ____|___________________
 *  | |refs| |    |  __|_
 *  | |* * | |    | |  | |  AVFilterLink
 *  | |* *--------->|*ref|
 *  | |____| |    | |____|
 *  |________|    |________________________
 */
=======
attribute_deprecated
AVFilterFormats *avfilter_make_format_list(const int *fmts);
attribute_deprecated
int avfilter_add_format(AVFilterFormats **avff, int fmt);
attribute_deprecated
AVFilterFormats *avfilter_all_formats(enum AVMediaType type);
attribute_deprecated
AVFilterFormats *avfilter_merge_formats(AVFilterFormats *a, AVFilterFormats *b);
attribute_deprecated
>>>>>>> ecf79c4d
void avfilter_formats_ref(AVFilterFormats *formats, AVFilterFormats **ref);
attribute_deprecated
void avfilter_formats_unref(AVFilterFormats **ref);
attribute_deprecated
void avfilter_formats_changeref(AVFilterFormats **oldref,
                                AVFilterFormats **newref);
attribute_deprecated
void avfilter_set_common_formats(AVFilterContext *ctx, AVFilterFormats *formats);
/**
 * @}
 */
#endif

/**
 * A filter pad used for either input or output.
 *
 * See doc/filter_design.txt for details on how to implement the methods.
 */
struct AVFilterPad {
    /**
     * Pad name. The name is unique among inputs and among outputs, but an
     * input may have the same name as an output. This may be NULL if this
     * pad has no need to ever be referenced by name.
     */
    const char *name;

    /**
     * AVFilterPad type.
     */
    enum AVMediaType type;

    /**
     * Minimum required permissions on incoming buffers. Any buffer with
     * insufficient permissions will be automatically copied by the filter
     * system to a new buffer which provides the needed access permissions.
     *
     * Input pads only.
     */
    int min_perms;

    /**
     * Permissions which are not accepted on incoming buffers. Any buffer
     * which has any of these permissions set will be automatically copied
     * by the filter system to a new buffer which does not have those
     * permissions. This can be used to easily disallow buffers with
     * AV_PERM_REUSE.
     *
     * Input pads only.
     */
    int rej_perms;

    /**
     * Callback called before passing the first slice of a new frame. If
     * NULL, the filter layer will default to storing a reference to the
     * picture inside the link structure.
     *
     * Input video pads only.
     */
    void (*start_frame)(AVFilterLink *link, AVFilterBufferRef *picref);

    /**
     * Callback function to get a video buffer. If NULL, the filter system will
     * use avfilter_default_get_video_buffer().
     *
     * Input video pads only.
     */
    AVFilterBufferRef *(*get_video_buffer)(AVFilterLink *link, int perms, int w, int h);

    /**
     * Callback function to get an audio buffer. If NULL, the filter system will
     * use avfilter_default_get_audio_buffer().
     *
     * Input audio pads only.
     */
    AVFilterBufferRef *(*get_audio_buffer)(AVFilterLink *link, int perms,
                                           int nb_samples);

    /**
     * Callback called after the slices of a frame are completely sent. If
     * NULL, the filter layer will default to releasing the reference stored
     * in the link structure during start_frame().
     *
     * Input video pads only.
     */
    void (*end_frame)(AVFilterLink *link);

    /**
     * Slice drawing callback. This is where a filter receives video data
     * and should do its processing.
     *
     * Input video pads only.
     */
    void (*draw_slice)(AVFilterLink *link, int y, int height, int slice_dir);

    /**
     * Samples filtering callback. This is where a filter receives audio data
     * and should do its processing.
     *
     * Input audio pads only.
     */
    void (*filter_samples)(AVFilterLink *link, AVFilterBufferRef *samplesref);

    /**
     * Frame poll callback. This returns the number of immediately available
     * samples. It should return a positive value if the next request_frame()
     * is guaranteed to return one frame (with no delay).
     *
     * Defaults to just calling the source poll_frame() method.
     *
     * Output pads only.
     */
    int (*poll_frame)(AVFilterLink *link);

    /**
     * Frame request callback. A call to this should result in at least one
     * frame being output over the given link. This should return zero on
     * success, and another value on error.
     * See avfilter_request_frame() for the error codes with a specific
     * meaning.
     *
     * Output pads only.
     */
    int (*request_frame)(AVFilterLink *link);

    /**
     * Link configuration callback.
     *
     * For output pads, this should set the following link properties:
     * video: width, height, sample_aspect_ratio, time_base
     * audio: sample_rate.
     *
     * This should NOT set properties such as format, channel_layout, etc which
     * are negotiated between filters by the filter system using the
     * query_formats() callback before this function is called.
     *
     * For input pads, this should check the properties of the link, and update
     * the filter's internal state as necessary.
     *
     * For both input and output pads, this should return zero on success,
     * and another value on error.
     */
    int (*config_props)(AVFilterLink *link);
};

#if FF_API_FILTERS_PUBLIC
/** default handler for start_frame() for video inputs */
attribute_deprecated
void avfilter_default_start_frame(AVFilterLink *link, AVFilterBufferRef *picref);

/** default handler for draw_slice() for video inputs */
attribute_deprecated
void avfilter_default_draw_slice(AVFilterLink *link, int y, int h, int slice_dir);

/** default handler for end_frame() for video inputs */
attribute_deprecated
void avfilter_default_end_frame(AVFilterLink *link);

/** default handler for get_video_buffer() for video inputs */
attribute_deprecated
AVFilterBufferRef *avfilter_default_get_video_buffer(AVFilterLink *link,
                                                     int perms, int w, int h);

/** Default handler for query_formats() */
attribute_deprecated
int avfilter_default_query_formats(AVFilterContext *ctx);
#endif

<<<<<<< HEAD
/**
 * Helpers for query_formats() which set all links to the same list of
 * formats/layouts. If there are no links hooked to this filter, the list
 * of formats is freed.
 */
void avfilter_set_common_formats(AVFilterContext *ctx, AVFilterFormats *formats);
void avfilter_set_common_pixel_formats(AVFilterContext *ctx, AVFilterFormats *formats);
void avfilter_set_common_sample_formats(AVFilterContext *ctx, AVFilterFormats *formats);
void avfilter_set_common_channel_layouts(AVFilterContext *ctx, AVFilterFormats *formats);
#if FF_API_PACKING
void avfilter_set_common_packing_formats(AVFilterContext *ctx, AVFilterFormats *formats);
#endif

=======
>>>>>>> ecf79c4d
#if FF_API_FILTERS_PUBLIC
/** start_frame() handler for filters which simply pass video along */
attribute_deprecated
void avfilter_null_start_frame(AVFilterLink *link, AVFilterBufferRef *picref);

/** draw_slice() handler for filters which simply pass video along */
attribute_deprecated
void avfilter_null_draw_slice(AVFilterLink *link, int y, int h, int slice_dir);

/** end_frame() handler for filters which simply pass video along */
attribute_deprecated
void avfilter_null_end_frame(AVFilterLink *link);

/** get_video_buffer() handler for filters which simply pass video along */
attribute_deprecated
AVFilterBufferRef *avfilter_null_get_video_buffer(AVFilterLink *link,
                                                  int perms, int w, int h);
#endif

/**
 * Filter definition. This defines the pads a filter contains, and all the
 * callback functions used to interact with the filter.
 */
typedef struct AVFilter {
    const char *name;         ///< filter name

    int priv_size;      ///< size of private data to allocate for the filter

    /**
     * Filter initialization function. Args contains the user-supplied
     * parameters. FIXME: maybe an AVOption-based system would be better?
     * opaque is data provided by the code requesting creation of the filter,
     * and is used to pass data to the filter.
     */
    int (*init)(AVFilterContext *ctx, const char *args, void *opaque);

    /**
     * Filter uninitialization function. Should deallocate any memory held
     * by the filter, release any buffer references, etc. This does not need
     * to deallocate the AVFilterContext->priv memory itself.
     */
    void (*uninit)(AVFilterContext *ctx);

    /**
     * Queries formats/layouts supported by the filter and its pads, and sets
     * the in_formats/in_chlayouts for links connected to its output pads,
     * and out_formats/out_chlayouts for links connected to its input pads.
     *
     * @return zero on success, a negative value corresponding to an
     * AVERROR code otherwise
     */
    int (*query_formats)(AVFilterContext *);

    const AVFilterPad *inputs;  ///< NULL terminated list of inputs. NULL if none
    const AVFilterPad *outputs; ///< NULL terminated list of outputs. NULL if none

    /**
     * A description for the filter. You should use the
     * NULL_IF_CONFIG_SMALL() macro to define it.
     */
    const char *description;

    /**
     * Make the filter instance process a command.
     *
     * @param cmd    the command to process, for handling simplicity all commands must be alphanumeric only
     * @param arg    the argument for the command
     * @param res    a buffer with size res_size where the filter(s) can return a response. This must not change when the command is not supported.
     * @param flags  if AVFILTER_CMD_FLAG_FAST is set and the command would be
     *               time consuming then a filter should treat it like an unsupported command
     *
     * @returns >=0 on success otherwise an error code.
     *          AVERROR(ENOSYS) on unsupported commands
     */
    int (*process_command)(AVFilterContext *, const char *cmd, const char *arg, char *res, int res_len, int flags);
} AVFilter;

/** An instance of a filter */
struct AVFilterContext {
    const AVClass *av_class;        ///< needed for av_log()

    AVFilter *filter;               ///< the AVFilter of which this is an instance

    char *name;                     ///< name of this filter instance

    unsigned input_count;           ///< number of input pads
    AVFilterPad   *input_pads;      ///< array of input pads
    AVFilterLink **inputs;          ///< array of pointers to input links

    unsigned output_count;          ///< number of output pads
    AVFilterPad   *output_pads;     ///< array of output pads
    AVFilterLink **outputs;         ///< array of pointers to output links

    void *priv;                     ///< private data for use by the filter

    struct AVFilterCommand *command_queue;
};

/**
 * Print the name of the filter given a filter context.
 */
const char *avfilter_default_filter_name(void *filter_ctx);


#if FF_API_PACKING
enum AVFilterPacking {
    AVFILTER_PACKED = 0,
    AVFILTER_PLANAR,
};
#endif

/**
 * A link between two filters. This contains pointers to the source and
 * destination filters between which this link exists, and the indexes of
 * the pads involved. In addition, this link also contains the parameters
 * which have been negotiated and agreed upon between the filter, such as
 * image dimensions, format, etc.
 */
struct AVFilterLink {
    AVFilterContext *src;       ///< source filter
    AVFilterPad *srcpad;        ///< output pad on the source filter

    AVFilterContext *dst;       ///< dest filter
    AVFilterPad *dstpad;        ///< input pad on the dest filter

    /** stage of the initialization of the link properties (dimensions, etc) */
    enum {
        AVLINK_UNINIT = 0,      ///< not started
        AVLINK_STARTINIT,       ///< started, but incomplete
        AVLINK_INIT             ///< complete
    } init_state;

    enum AVMediaType type;      ///< filter media type

    /* These parameters apply only to video */
    int w;                      ///< agreed upon image width
    int h;                      ///< agreed upon image height
    AVRational sample_aspect_ratio; ///< agreed upon sample aspect ratio
    /* These parameters apply only to audio */
    uint64_t channel_layout;    ///< channel layout of current buffer (see libavutil/audioconvert.h)
#if FF_API_SAMPLERATE64
    int64_t sample_rate;        ///< samples per second
#else
    int sample_rate;            ///< samples per second
#endif
#if FF_API_PACKING
    int planar;                 ///< agreed upon packing mode of audio buffers. true if planar.
#endif

    int format;                 ///< agreed upon media format

    /**
     * Lists of formats and channel layouts supported by the input and output
     * filters respectively. These lists are used for negotiating the format
     * to actually be used, which will be loaded into the format and
     * channel_layout members, above, when chosen.
     *
     */
    AVFilterFormats *in_formats;
    AVFilterFormats *out_formats;

#if FF_API_PACKING
    AVFilterFormats *in_packing;
    AVFilterFormats *out_packing;
#endif

    /**
     * The buffer reference currently being sent across the link by the source
     * filter. This is used internally by the filter system to allow
     * automatic copying of buffers which do not have sufficient permissions
     * for the destination. This should not be accessed directly by the
     * filters.
     */
    AVFilterBufferRef *src_buf;

    AVFilterBufferRef *cur_buf;
    AVFilterBufferRef *out_buf;

    /**
     * Define the time base used by the PTS of the frames/samples
     * which will pass through this link.
     * During the configuration stage, each filter is supposed to
     * change only the output timebase, while the timebase of the
     * input link is assumed to be an unchangeable property.
     */
    AVRational time_base;

    /*****************************************************************
     * All fields below this line are not part of the public API. They
     * may not be used outside of libavfilter and can be changed and
     * removed at will.
     * New public fields should be added right above.
     *****************************************************************
     */
    /**
     * Lists of channel layouts and sample rates used for automatic
     * negotiation.
     */
    AVFilterFormats  *in_samplerates;
    AVFilterFormats *out_samplerates;
    struct AVFilterChannelLayouts  *in_channel_layouts;
    struct AVFilterChannelLayouts *out_channel_layouts;

    struct AVFilterPool *pool;

    /**
     * Graph the filter belongs to.
     */
    struct AVFilterGraph *graph;

    /**
     * Current timestamp of the link, as defined by the most recent
     * frame(s), in AV_TIME_BASE units.
     */
    int64_t current_pts;

    /**
     * Index in the age array.
     */
    int age_index;

};

/**
 * Link two filters together.
 *
 * @param src    the source filter
 * @param srcpad index of the output pad on the source filter
 * @param dst    the destination filter
 * @param dstpad index of the input pad on the destination filter
 * @return       zero on success
 */
int avfilter_link(AVFilterContext *src, unsigned srcpad,
                  AVFilterContext *dst, unsigned dstpad);

/**
 * Free the link in *link, and set its pointer to NULL.
 */
void avfilter_link_free(AVFilterLink **link);

/**
 * Negotiate the media format, dimensions, etc of all inputs to a filter.
 *
 * @param filter the filter to negotiate the properties for its inputs
 * @return       zero on successful negotiation
 */
int avfilter_config_links(AVFilterContext *filter);

/**
 * Request a picture buffer with a specific set of permissions.
 *
 * @param link  the output link to the filter from which the buffer will
 *              be requested
 * @param perms the required access permissions
 * @param w     the minimum width of the buffer to allocate
 * @param h     the minimum height of the buffer to allocate
 * @return      A reference to the buffer. This must be unreferenced with
 *              avfilter_unref_buffer when you are finished with it.
 */
AVFilterBufferRef *avfilter_get_video_buffer(AVFilterLink *link, int perms,
                                          int w, int h);

/**
 * Create a buffer reference wrapped around an already allocated image
 * buffer.
 *
 * @param data pointers to the planes of the image to reference
 * @param linesize linesizes for the planes of the image to reference
 * @param perms the required access permissions
 * @param w the width of the image specified by the data and linesize arrays
 * @param h the height of the image specified by the data and linesize arrays
 * @param format the pixel format of the image specified by the data and linesize arrays
 */
AVFilterBufferRef *
avfilter_get_video_buffer_ref_from_arrays(uint8_t * const data[4], const int linesize[4], int perms,
                                          int w, int h, enum PixelFormat format);

/**
 * Create an audio buffer reference wrapped around an already
 * allocated samples buffer.
 *
 * @param data           pointers to the samples plane buffers
 * @param linesize       linesize for the samples plane buffers
 * @param perms          the required access permissions
 * @param nb_samples     number of samples per channel
 * @param sample_fmt     the format of each sample in the buffer to allocate
 * @param channel_layout the channel layout of the buffer
 */
AVFilterBufferRef *avfilter_get_audio_buffer_ref_from_arrays(uint8_t **data,
                                                             int linesize,
                                                             int perms,
                                                             int nb_samples,
                                                             enum AVSampleFormat sample_fmt,
                                                             uint64_t channel_layout);

<<<<<<< HEAD
/**
 * Request an input frame from the filter at the other end of the link.
 *
 * @param link the input link
 * @return     zero on success or a negative error code; in particular:
 *             AVERROR_EOF means that the end of frames have been reached;
 *             AVERROR(EAGAIN) means that no frame could be immediately
 *             produced.
 */
=======
#if FF_API_FILTERS_PUBLIC
attribute_deprecated
>>>>>>> ecf79c4d
int avfilter_request_frame(AVFilterLink *link);

attribute_deprecated
int avfilter_poll_frame(AVFilterLink *link);

attribute_deprecated
void avfilter_start_frame(AVFilterLink *link, AVFilterBufferRef *picref);
<<<<<<< HEAD

/**
 * Notify the next filter that the current frame has finished.
 *
 * @param link the output link the frame was sent over
 */
=======
attribute_deprecated
>>>>>>> ecf79c4d
void avfilter_end_frame(AVFilterLink *link);
attribute_deprecated
void avfilter_draw_slice(AVFilterLink *link, int y, int h, int slice_dir);
#endif

#define AVFILTER_CMD_FLAG_ONE   1 ///< Stop once a filter understood the command (for target=all for example), fast filters are favored automatically
#define AVFILTER_CMD_FLAG_FAST  2 ///< Only execute command when its fast (like a video out that supports contrast adjustment in hw)

/**
 * Make the filter instance process a command.
 * It is recommended to use avfilter_graph_send_command().
 */
int avfilter_process_command(AVFilterContext *filter, const char *cmd, const char *arg, char *res, int res_len, int flags);

/** Initialize the filter system. Register all builtin filters. */
void avfilter_register_all(void);

/** Uninitialize the filter system. Unregister all filters. */
void avfilter_uninit(void);

/**
 * Register a filter. This is only needed if you plan to use
 * avfilter_get_by_name later to lookup the AVFilter structure by name. A
 * filter can still by instantiated with avfilter_open even if it is not
 * registered.
 *
 * @param filter the filter to register
 * @return 0 if the registration was successful, a negative value
 * otherwise
 */
int avfilter_register(AVFilter *filter);

/**
 * Get a filter definition matching the given name.
 *
 * @param name the filter name to find
 * @return     the filter definition, if any matching one is registered.
 *             NULL if none found.
 */
AVFilter *avfilter_get_by_name(const char *name);

/**
 * If filter is NULL, returns a pointer to the first registered filter pointer,
 * if filter is non-NULL, returns the next pointer after filter.
 * If the returned pointer points to NULL, the last registered filter
 * was already reached.
 */
AVFilter **av_filter_next(AVFilter **filter);

/**
 * Create a filter instance.
 *
 * @param filter_ctx put here a pointer to the created filter context
 * on success, NULL on failure
 * @param filter    the filter to create an instance of
 * @param inst_name Name to give to the new instance. Can be NULL for none.
 * @return >= 0 in case of success, a negative error code otherwise
 */
int avfilter_open(AVFilterContext **filter_ctx, AVFilter *filter, const char *inst_name);

/**
 * Initialize a filter.
 *
 * @param filter the filter to initialize
 * @param args   A string of parameters to use when initializing the filter.
 *               The format and meaning of this string varies by filter.
 * @param opaque Any extra non-string data needed by the filter. The meaning
 *               of this parameter varies by filter.
 * @return       zero on success
 */
int avfilter_init_filter(AVFilterContext *filter, const char *args, void *opaque);

/**
 * Free a filter context.
 *
 * @param filter the filter to free
 */
void avfilter_free(AVFilterContext *filter);

/**
 * Insert a filter in the middle of an existing link.
 *
 * @param link the link into which the filter should be inserted
 * @param filt the filter to be inserted
 * @param filt_srcpad_idx the input pad on the filter to connect
 * @param filt_dstpad_idx the output pad on the filter to connect
 * @return     zero on success
 */
int avfilter_insert_filter(AVFilterLink *link, AVFilterContext *filt,
                           unsigned filt_srcpad_idx, unsigned filt_dstpad_idx);

#if FF_API_FILTERS_PUBLIC
attribute_deprecated
void avfilter_insert_pad(unsigned idx, unsigned *count, size_t padidx_off,
                         AVFilterPad **pads, AVFilterLink ***links,
                         AVFilterPad *newpad);

attribute_deprecated
void avfilter_insert_inpad(AVFilterContext *f, unsigned index,
                           AVFilterPad *p);
attribute_deprecated
void avfilter_insert_outpad(AVFilterContext *f, unsigned index,
                            AVFilterPad *p);
#endif

#endif /* AVFILTER_AVFILTER_H */<|MERGE_RESOLUTION|>--- conflicted
+++ resolved
@@ -213,7 +213,6 @@
 
 #if FF_API_FILTERS_PUBLIC
 /**
-<<<<<<< HEAD
  * Remove a reference to a buffer and set the pointer to NULL.
  * If this is the last reference to the buffer, the buffer itself
  * is also automatically freed.
@@ -261,12 +260,10 @@
  * we must ensure that all links which reference either pre-merge format list
  * get updated as well. Therefore, we have the format list structure store a
  * pointer to each of the pointers to itself.
-=======
  * @addtogroup lavfi_deprecated
  * @deprecated Those functions are only useful inside filters and
  * user filters are not supported at this point.
  * @{
->>>>>>> ecf79c4d
  */
 struct AVFilterFormats {
     unsigned format_count;      ///< number of formats
@@ -276,7 +273,6 @@
     struct AVFilterFormats ***refs; ///< references to this list
 };
 
-<<<<<<< HEAD
 /**
  * Create a list of supported formats. This is intended for use in
  * AVFilter->query_formats().
@@ -285,6 +281,7 @@
  *        empty list is created.
  * @return the format list, with no existing references
  */
+attribute_deprecated
 AVFilterFormats *avfilter_make_format_list(const int *fmts);
 
 /**
@@ -294,16 +291,12 @@
  *
  * @return a non negative value in case of success, or a negative
  * value corresponding to an AVERROR code in case of error
- */
+ * @deprecated Use avfilter_make_all_formats() instead.
+ */
+attribute_deprecated
 int avfilter_add_format(AVFilterFormats **avff, int64_t fmt);
-
-#if FF_API_OLD_ALL_FORMATS_API
-/**
- * @deprecated Use avfilter_make_all_formats() instead.
- */
 attribute_deprecated
 AVFilterFormats *avfilter_all_formats(enum AVMediaType type);
-#endif
 
 /**
  * Return a list of all formats supported by FFmpeg for the given media type.
@@ -330,6 +323,7 @@
  * If a and b do not share any common formats, neither is modified, and NULL
  * is returned.
  */
+attribute_deprecated
 AVFilterFormats *avfilter_merge_formats(AVFilterFormats *a, AVFilterFormats *b);
 
 /**
@@ -344,25 +338,32 @@
  *  | |____| |    | |____|
  *  |________|    |________________________
  */
-=======
-attribute_deprecated
-AVFilterFormats *avfilter_make_format_list(const int *fmts);
-attribute_deprecated
-int avfilter_add_format(AVFilterFormats **avff, int fmt);
-attribute_deprecated
-AVFilterFormats *avfilter_all_formats(enum AVMediaType type);
-attribute_deprecated
-AVFilterFormats *avfilter_merge_formats(AVFilterFormats *a, AVFilterFormats *b);
-attribute_deprecated
->>>>>>> ecf79c4d
+attribute_deprecated
 void avfilter_formats_ref(AVFilterFormats *formats, AVFilterFormats **ref);
 attribute_deprecated
 void avfilter_formats_unref(AVFilterFormats **ref);
 attribute_deprecated
 void avfilter_formats_changeref(AVFilterFormats **oldref,
                                 AVFilterFormats **newref);
+/**
+ * Helpers for query_formats() which set all links to the same list of
+ * formats/layouts. If there are no links hooked to this filter, the list
+ * of formats is freed.
+ */
 attribute_deprecated
 void avfilter_set_common_formats(AVFilterContext *ctx, AVFilterFormats *formats);
+
+attribute_deprecated
+void avfilter_set_common_pixel_formats(AVFilterContext *ctx, AVFilterFormats *formats);
+attribute_deprecated
+void avfilter_set_common_sample_formats(AVFilterContext *ctx, AVFilterFormats *formats);
+attribute_deprecated
+void avfilter_set_common_channel_layouts(AVFilterContext *ctx, AVFilterFormats *formats);
+#if FF_API_PACKING
+attribute_deprecated
+void avfilter_set_common_packing_formats(AVFilterContext *ctx, AVFilterFormats *formats);
+#endif
+
 /**
  * @}
  */
@@ -522,22 +523,6 @@
 int avfilter_default_query_formats(AVFilterContext *ctx);
 #endif
 
-<<<<<<< HEAD
-/**
- * Helpers for query_formats() which set all links to the same list of
- * formats/layouts. If there are no links hooked to this filter, the list
- * of formats is freed.
- */
-void avfilter_set_common_formats(AVFilterContext *ctx, AVFilterFormats *formats);
-void avfilter_set_common_pixel_formats(AVFilterContext *ctx, AVFilterFormats *formats);
-void avfilter_set_common_sample_formats(AVFilterContext *ctx, AVFilterFormats *formats);
-void avfilter_set_common_channel_layouts(AVFilterContext *ctx, AVFilterFormats *formats);
-#if FF_API_PACKING
-void avfilter_set_common_packing_formats(AVFilterContext *ctx, AVFilterFormats *formats);
-#endif
-
-=======
->>>>>>> ecf79c4d
 #if FF_API_FILTERS_PUBLIC
 /** start_frame() handler for filters which simply pass video along */
 attribute_deprecated
@@ -833,7 +818,7 @@
                                                              enum AVSampleFormat sample_fmt,
                                                              uint64_t channel_layout);
 
-<<<<<<< HEAD
+#if FF_API_FILTERS_PUBLIC
 /**
  * Request an input frame from the filter at the other end of the link.
  *
@@ -843,10 +828,6 @@
  *             AVERROR(EAGAIN) means that no frame could be immediately
  *             produced.
  */
-=======
-#if FF_API_FILTERS_PUBLIC
-attribute_deprecated
->>>>>>> ecf79c4d
 int avfilter_request_frame(AVFilterLink *link);
 
 attribute_deprecated
@@ -854,16 +835,13 @@
 
 attribute_deprecated
 void avfilter_start_frame(AVFilterLink *link, AVFilterBufferRef *picref);
-<<<<<<< HEAD
 
 /**
  * Notify the next filter that the current frame has finished.
  *
  * @param link the output link the frame was sent over
  */
-=======
-attribute_deprecated
->>>>>>> ecf79c4d
+attribute_deprecated
 void avfilter_end_frame(AVFilterLink *link);
 attribute_deprecated
 void avfilter_draw_slice(AVFilterLink *link, int y, int h, int slice_dir);
