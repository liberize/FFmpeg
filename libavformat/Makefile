--- conflicted
+++ resolved
@@ -483,15 +483,10 @@
 OBJS-$(CONFIG_WEBVTT_MUXER)              += webvttenc.o
 OBJS-$(CONFIG_WSAUD_DEMUXER)             += westwood_aud.o
 OBJS-$(CONFIG_WSVQA_DEMUXER)             += westwood_vqa.o
-<<<<<<< HEAD
 OBJS-$(CONFIG_WTV_DEMUXER)               += wtvdec.o wtv_common.o asf.o \
-                                            avlanguage.o mpegts.o isom.o
+                                            avlanguage.o
 OBJS-$(CONFIG_WTV_MUXER)                 += wtvenc.o wtv_common.o \
-                                            mpegtsenc.o asf.o
-=======
-OBJS-$(CONFIG_WTV_DEMUXER)               += wtv.o asfdec.o asf.o asfcrypt.o \
-                                            avlanguage.o
->>>>>>> 82454c3a
+                                            asf.o
 OBJS-$(CONFIG_WV_DEMUXER)                += wvdec.o wv.o apetag.o img2.o
 OBJS-$(CONFIG_WVE_DEMUXER)               += wvedec.o pcm.o
 OBJS-$(CONFIG_WV_MUXER)                  += wvenc.o wv.o apetag.o img2.o
