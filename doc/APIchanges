--- conflicted
+++ resolved
@@ -14,17 +14,12 @@
 
 
 API changes, most recent first:
-<<<<<<< HEAD
-2015-11-xx - xxxxxxx - lavc 57.16.0 - avcodec.h
-=======
-
-2015-xx-xx - xxxxxxx - lavc 57.9.1 - avcodec.h
+2015-11-29 - xxxxxxx - lavc 57.16.101 - avcodec.h
   Deprecate rtp_callback without replacement, i.e. it won't be possible to
   get image slices before the full frame is encoded any more. The libavformat
   rtpenc muxer can still be used for RFC-2190 packetization.
 
-2015-11-xx - xxxxxxx - lavc 57.9.0 - avcodec.h
->>>>>>> 462a54e2
+2015-11-xx - xxxxxxx - lavc 57.16.0 - avcodec.h
   Add AV_PKT_DATA_FALLBACK_TRACK for making fallback associations between
   streams.
 
