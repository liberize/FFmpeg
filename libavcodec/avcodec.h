/*
 * copyright (c) 2001 Fabrice Bellard
 *
 * This file is part of FFmpeg.
 *
 * FFmpeg is free software; you can redistribute it and/or
 * modify it under the terms of the GNU Lesser General Public
 * License as published by the Free Software Foundation; either
 * version 2.1 of the License, or (at your option) any later version.
 *
 * FFmpeg is distributed in the hope that it will be useful,
 * but WITHOUT ANY WARRANTY; without even the implied warranty of
 * MERCHANTABILITY or FITNESS FOR A PARTICULAR PURPOSE.  See the GNU
 * Lesser General Public License for more details.
 *
 * You should have received a copy of the GNU Lesser General Public
 * License along with FFmpeg; if not, write to the Free Software
 * Foundation, Inc., 51 Franklin Street, Fifth Floor, Boston, MA 02110-1301 USA
 */

#ifndef AVCODEC_AVCODEC_H
#define AVCODEC_AVCODEC_H

/**
 * @file
 * @ingroup libavc
 * Libavcodec external API header
 */

#include <errno.h>
#include "libavutil/samplefmt.h"
#include "libavutil/attributes.h"
#include "libavutil/avutil.h"
#include "libavutil/buffer.h"
#include "libavutil/cpu.h"
#include "libavutil/channel_layout.h"
#include "libavutil/dict.h"
#include "libavutil/frame.h"
#include "libavutil/log.h"
#include "libavutil/pixfmt.h"
#include "libavutil/rational.h"

#include "version.h"

#if FF_API_FAST_MALLOC
// to provide fast_*alloc
#include "libavutil/mem.h"
#endif

/**
 * @defgroup libavc Encoding/Decoding Library
 * @{
 *
 * @defgroup lavc_decoding Decoding
 * @{
 * @}
 *
 * @defgroup lavc_encoding Encoding
 * @{
 * @}
 *
 * @defgroup lavc_codec Codecs
 * @{
 * @defgroup lavc_codec_native Native Codecs
 * @{
 * @}
 * @defgroup lavc_codec_wrappers External library wrappers
 * @{
 * @}
 * @defgroup lavc_codec_hwaccel Hardware Accelerators bridge
 * @{
 * @}
 * @}
 * @defgroup lavc_internal Internal
 * @{
 * @}
 * @}
 *
 */

/**
 * @defgroup lavc_core Core functions/structures.
 * @ingroup libavc
 *
 * Basic definitions, functions for querying libavcodec capabilities,
 * allocating core structures, etc.
 * @{
 */


/**
 * Identify the syntax and semantics of the bitstream.
 * The principle is roughly:
 * Two decoders with the same ID can decode the same streams.
 * Two encoders with the same ID can encode compatible streams.
 * There may be slight deviations from the principle due to implementation
 * details.
 *
 * If you add a codec ID to this list, add it so that
 * 1. no value of a existing codec ID changes (that would break ABI),
 * 2. Give it a value which when taken as ASCII is recognized uniquely by a human as this specific codec.
 *    This ensures that 2 forks can independently add AVCodecIDs without producing conflicts.
 *
 * After adding new codec IDs, do not forget to add an entry to the codec
 * descriptor list and bump libavcodec minor version.
 */
enum AVCodecID {
    AV_CODEC_ID_NONE,

    /* video codecs */
    AV_CODEC_ID_MPEG1VIDEO,
    AV_CODEC_ID_MPEG2VIDEO, ///< preferred ID for MPEG-1/2 video decoding
#if FF_API_XVMC
    AV_CODEC_ID_MPEG2VIDEO_XVMC,
#endif /* FF_API_XVMC */
    AV_CODEC_ID_H261,
    AV_CODEC_ID_H263,
    AV_CODEC_ID_RV10,
    AV_CODEC_ID_RV20,
    AV_CODEC_ID_MJPEG,
    AV_CODEC_ID_MJPEGB,
    AV_CODEC_ID_LJPEG,
    AV_CODEC_ID_SP5X,
    AV_CODEC_ID_JPEGLS,
    AV_CODEC_ID_MPEG4,
    AV_CODEC_ID_RAWVIDEO,
    AV_CODEC_ID_MSMPEG4V1,
    AV_CODEC_ID_MSMPEG4V2,
    AV_CODEC_ID_MSMPEG4V3,
    AV_CODEC_ID_WMV1,
    AV_CODEC_ID_WMV2,
    AV_CODEC_ID_H263P,
    AV_CODEC_ID_H263I,
    AV_CODEC_ID_FLV1,
    AV_CODEC_ID_SVQ1,
    AV_CODEC_ID_SVQ3,
    AV_CODEC_ID_DVVIDEO,
    AV_CODEC_ID_HUFFYUV,
    AV_CODEC_ID_CYUV,
    AV_CODEC_ID_H264,
    AV_CODEC_ID_INDEO3,
    AV_CODEC_ID_VP3,
    AV_CODEC_ID_THEORA,
    AV_CODEC_ID_ASV1,
    AV_CODEC_ID_ASV2,
    AV_CODEC_ID_FFV1,
    AV_CODEC_ID_4XM,
    AV_CODEC_ID_VCR1,
    AV_CODEC_ID_CLJR,
    AV_CODEC_ID_MDEC,
    AV_CODEC_ID_ROQ,
    AV_CODEC_ID_INTERPLAY_VIDEO,
    AV_CODEC_ID_XAN_WC3,
    AV_CODEC_ID_XAN_WC4,
    AV_CODEC_ID_RPZA,
    AV_CODEC_ID_CINEPAK,
    AV_CODEC_ID_WS_VQA,
    AV_CODEC_ID_MSRLE,
    AV_CODEC_ID_MSVIDEO1,
    AV_CODEC_ID_IDCIN,
    AV_CODEC_ID_8BPS,
    AV_CODEC_ID_SMC,
    AV_CODEC_ID_FLIC,
    AV_CODEC_ID_TRUEMOTION1,
    AV_CODEC_ID_VMDVIDEO,
    AV_CODEC_ID_MSZH,
    AV_CODEC_ID_ZLIB,
    AV_CODEC_ID_QTRLE,
    AV_CODEC_ID_TSCC,
    AV_CODEC_ID_ULTI,
    AV_CODEC_ID_QDRAW,
    AV_CODEC_ID_VIXL,
    AV_CODEC_ID_QPEG,
    AV_CODEC_ID_PNG,
    AV_CODEC_ID_PPM,
    AV_CODEC_ID_PBM,
    AV_CODEC_ID_PGM,
    AV_CODEC_ID_PGMYUV,
    AV_CODEC_ID_PAM,
    AV_CODEC_ID_FFVHUFF,
    AV_CODEC_ID_RV30,
    AV_CODEC_ID_RV40,
    AV_CODEC_ID_VC1,
    AV_CODEC_ID_WMV3,
    AV_CODEC_ID_LOCO,
    AV_CODEC_ID_WNV1,
    AV_CODEC_ID_AASC,
    AV_CODEC_ID_INDEO2,
    AV_CODEC_ID_FRAPS,
    AV_CODEC_ID_TRUEMOTION2,
    AV_CODEC_ID_BMP,
    AV_CODEC_ID_CSCD,
    AV_CODEC_ID_MMVIDEO,
    AV_CODEC_ID_ZMBV,
    AV_CODEC_ID_AVS,
    AV_CODEC_ID_SMACKVIDEO,
    AV_CODEC_ID_NUV,
    AV_CODEC_ID_KMVC,
    AV_CODEC_ID_FLASHSV,
    AV_CODEC_ID_CAVS,
    AV_CODEC_ID_JPEG2000,
    AV_CODEC_ID_VMNC,
    AV_CODEC_ID_VP5,
    AV_CODEC_ID_VP6,
    AV_CODEC_ID_VP6F,
    AV_CODEC_ID_TARGA,
    AV_CODEC_ID_DSICINVIDEO,
    AV_CODEC_ID_TIERTEXSEQVIDEO,
    AV_CODEC_ID_TIFF,
    AV_CODEC_ID_GIF,
    AV_CODEC_ID_DXA,
    AV_CODEC_ID_DNXHD,
    AV_CODEC_ID_THP,
    AV_CODEC_ID_SGI,
    AV_CODEC_ID_C93,
    AV_CODEC_ID_BETHSOFTVID,
    AV_CODEC_ID_PTX,
    AV_CODEC_ID_TXD,
    AV_CODEC_ID_VP6A,
    AV_CODEC_ID_AMV,
    AV_CODEC_ID_VB,
    AV_CODEC_ID_PCX,
    AV_CODEC_ID_SUNRAST,
    AV_CODEC_ID_INDEO4,
    AV_CODEC_ID_INDEO5,
    AV_CODEC_ID_MIMIC,
    AV_CODEC_ID_RL2,
    AV_CODEC_ID_ESCAPE124,
    AV_CODEC_ID_DIRAC,
    AV_CODEC_ID_BFI,
    AV_CODEC_ID_CMV,
    AV_CODEC_ID_MOTIONPIXELS,
    AV_CODEC_ID_TGV,
    AV_CODEC_ID_TGQ,
    AV_CODEC_ID_TQI,
    AV_CODEC_ID_AURA,
    AV_CODEC_ID_AURA2,
    AV_CODEC_ID_V210X,
    AV_CODEC_ID_TMV,
    AV_CODEC_ID_V210,
    AV_CODEC_ID_DPX,
    AV_CODEC_ID_MAD,
    AV_CODEC_ID_FRWU,
    AV_CODEC_ID_FLASHSV2,
    AV_CODEC_ID_CDGRAPHICS,
    AV_CODEC_ID_R210,
    AV_CODEC_ID_ANM,
    AV_CODEC_ID_BINKVIDEO,
    AV_CODEC_ID_IFF_ILBM,
    AV_CODEC_ID_IFF_BYTERUN1,
    AV_CODEC_ID_KGV1,
    AV_CODEC_ID_YOP,
    AV_CODEC_ID_VP8,
    AV_CODEC_ID_PICTOR,
    AV_CODEC_ID_ANSI,
    AV_CODEC_ID_A64_MULTI,
    AV_CODEC_ID_A64_MULTI5,
    AV_CODEC_ID_R10K,
    AV_CODEC_ID_MXPEG,
    AV_CODEC_ID_LAGARITH,
    AV_CODEC_ID_PRORES,
    AV_CODEC_ID_JV,
    AV_CODEC_ID_DFA,
    AV_CODEC_ID_WMV3IMAGE,
    AV_CODEC_ID_VC1IMAGE,
    AV_CODEC_ID_UTVIDEO,
    AV_CODEC_ID_BMV_VIDEO,
    AV_CODEC_ID_VBLE,
    AV_CODEC_ID_DXTORY,
    AV_CODEC_ID_V410,
    AV_CODEC_ID_XWD,
    AV_CODEC_ID_CDXL,
    AV_CODEC_ID_XBM,
    AV_CODEC_ID_ZEROCODEC,
    AV_CODEC_ID_MSS1,
    AV_CODEC_ID_MSA1,
    AV_CODEC_ID_TSCC2,
    AV_CODEC_ID_MTS2,
    AV_CODEC_ID_CLLC,
    AV_CODEC_ID_MSS2,
    AV_CODEC_ID_VP9,
    AV_CODEC_ID_AIC,
    AV_CODEC_ID_ESCAPE130_DEPRECATED,
    AV_CODEC_ID_G2M_DEPRECATED,
    AV_CODEC_ID_WEBP_DEPRECATED,
    AV_CODEC_ID_HNM4_VIDEO,
    AV_CODEC_ID_HEVC_DEPRECATED,
    AV_CODEC_ID_FIC,
    AV_CODEC_ID_ALIAS_PIX,
    AV_CODEC_ID_BRENDER_PIX_DEPRECATED,
    AV_CODEC_ID_PAF_VIDEO_DEPRECATED,
    AV_CODEC_ID_EXR_DEPRECATED,
    AV_CODEC_ID_VP7_DEPRECATED,
    AV_CODEC_ID_SANM_DEPRECATED,
    AV_CODEC_ID_SGIRLE_DEPRECATED,
    AV_CODEC_ID_MVC1_DEPRECATED,
    AV_CODEC_ID_MVC2_DEPRECATED,

    AV_CODEC_ID_BRENDER_PIX= MKBETAG('B','P','I','X'),
    AV_CODEC_ID_Y41P       = MKBETAG('Y','4','1','P'),
    AV_CODEC_ID_ESCAPE130  = MKBETAG('E','1','3','0'),
    AV_CODEC_ID_EXR        = MKBETAG('0','E','X','R'),
    AV_CODEC_ID_AVRP       = MKBETAG('A','V','R','P'),

    AV_CODEC_ID_012V       = MKBETAG('0','1','2','V'),
    AV_CODEC_ID_G2M        = MKBETAG( 0 ,'G','2','M'),
    AV_CODEC_ID_AVUI       = MKBETAG('A','V','U','I'),
    AV_CODEC_ID_AYUV       = MKBETAG('A','Y','U','V'),
    AV_CODEC_ID_TARGA_Y216 = MKBETAG('T','2','1','6'),
    AV_CODEC_ID_V308       = MKBETAG('V','3','0','8'),
    AV_CODEC_ID_V408       = MKBETAG('V','4','0','8'),
    AV_CODEC_ID_YUV4       = MKBETAG('Y','U','V','4'),
    AV_CODEC_ID_SANM       = MKBETAG('S','A','N','M'),
    AV_CODEC_ID_PAF_VIDEO  = MKBETAG('P','A','F','V'),
    AV_CODEC_ID_AVRN       = MKBETAG('A','V','R','n'),
    AV_CODEC_ID_CPIA       = MKBETAG('C','P','I','A'),
    AV_CODEC_ID_XFACE      = MKBETAG('X','F','A','C'),
    AV_CODEC_ID_SGIRLE     = MKBETAG('S','G','I','R'),
    AV_CODEC_ID_MVC1       = MKBETAG('M','V','C','1'),
    AV_CODEC_ID_MVC2       = MKBETAG('M','V','C','2'),
    AV_CODEC_ID_SNOW       = MKBETAG('S','N','O','W'),
    AV_CODEC_ID_WEBP       = MKBETAG('W','E','B','P'),
    AV_CODEC_ID_SMVJPEG    = MKBETAG('S','M','V','J'),
    AV_CODEC_ID_HEVC       = MKBETAG('H','2','6','5'),
#define AV_CODEC_ID_H265 AV_CODEC_ID_HEVC
    AV_CODEC_ID_VP7        = MKBETAG('V','P','7','0'),

    /* various PCM "codecs" */
    AV_CODEC_ID_FIRST_AUDIO = 0x10000,     ///< A dummy id pointing at the start of audio codecs
    AV_CODEC_ID_PCM_S16LE = 0x10000,
    AV_CODEC_ID_PCM_S16BE,
    AV_CODEC_ID_PCM_U16LE,
    AV_CODEC_ID_PCM_U16BE,
    AV_CODEC_ID_PCM_S8,
    AV_CODEC_ID_PCM_U8,
    AV_CODEC_ID_PCM_MULAW,
    AV_CODEC_ID_PCM_ALAW,
    AV_CODEC_ID_PCM_S32LE,
    AV_CODEC_ID_PCM_S32BE,
    AV_CODEC_ID_PCM_U32LE,
    AV_CODEC_ID_PCM_U32BE,
    AV_CODEC_ID_PCM_S24LE,
    AV_CODEC_ID_PCM_S24BE,
    AV_CODEC_ID_PCM_U24LE,
    AV_CODEC_ID_PCM_U24BE,
    AV_CODEC_ID_PCM_S24DAUD,
    AV_CODEC_ID_PCM_ZORK,
    AV_CODEC_ID_PCM_S16LE_PLANAR,
    AV_CODEC_ID_PCM_DVD,
    AV_CODEC_ID_PCM_F32BE,
    AV_CODEC_ID_PCM_F32LE,
    AV_CODEC_ID_PCM_F64BE,
    AV_CODEC_ID_PCM_F64LE,
    AV_CODEC_ID_PCM_BLURAY,
    AV_CODEC_ID_PCM_LXF,
    AV_CODEC_ID_S302M,
    AV_CODEC_ID_PCM_S8_PLANAR,
    AV_CODEC_ID_PCM_S24LE_PLANAR_DEPRECATED,
    AV_CODEC_ID_PCM_S32LE_PLANAR_DEPRECATED,
    AV_CODEC_ID_PCM_S24LE_PLANAR = MKBETAG(24,'P','S','P'),
    AV_CODEC_ID_PCM_S32LE_PLANAR = MKBETAG(32,'P','S','P'),
    AV_CODEC_ID_PCM_S16BE_PLANAR = MKBETAG('P','S','P',16),

    /* various ADPCM codecs */
    AV_CODEC_ID_ADPCM_IMA_QT = 0x11000,
    AV_CODEC_ID_ADPCM_IMA_WAV,
    AV_CODEC_ID_ADPCM_IMA_DK3,
    AV_CODEC_ID_ADPCM_IMA_DK4,
    AV_CODEC_ID_ADPCM_IMA_WS,
    AV_CODEC_ID_ADPCM_IMA_SMJPEG,
    AV_CODEC_ID_ADPCM_MS,
    AV_CODEC_ID_ADPCM_4XM,
    AV_CODEC_ID_ADPCM_XA,
    AV_CODEC_ID_ADPCM_ADX,
    AV_CODEC_ID_ADPCM_EA,
    AV_CODEC_ID_ADPCM_G726,
    AV_CODEC_ID_ADPCM_CT,
    AV_CODEC_ID_ADPCM_SWF,
    AV_CODEC_ID_ADPCM_YAMAHA,
    AV_CODEC_ID_ADPCM_SBPRO_4,
    AV_CODEC_ID_ADPCM_SBPRO_3,
    AV_CODEC_ID_ADPCM_SBPRO_2,
    AV_CODEC_ID_ADPCM_THP,
    AV_CODEC_ID_ADPCM_IMA_AMV,
    AV_CODEC_ID_ADPCM_EA_R1,
    AV_CODEC_ID_ADPCM_EA_R3,
    AV_CODEC_ID_ADPCM_EA_R2,
    AV_CODEC_ID_ADPCM_IMA_EA_SEAD,
    AV_CODEC_ID_ADPCM_IMA_EA_EACS,
    AV_CODEC_ID_ADPCM_EA_XAS,
    AV_CODEC_ID_ADPCM_EA_MAXIS_XA,
    AV_CODEC_ID_ADPCM_IMA_ISS,
    AV_CODEC_ID_ADPCM_G722,
    AV_CODEC_ID_ADPCM_IMA_APC,
    AV_CODEC_ID_ADPCM_VIMA_DEPRECATED,
    AV_CODEC_ID_ADPCM_VIMA = MKBETAG('V','I','M','A'),
    AV_CODEC_ID_VIMA       = MKBETAG('V','I','M','A'),
    AV_CODEC_ID_ADPCM_AFC  = MKBETAG('A','F','C',' '),
    AV_CODEC_ID_ADPCM_IMA_OKI = MKBETAG('O','K','I',' '),
    AV_CODEC_ID_ADPCM_DTK  = MKBETAG('D','T','K',' '),
    AV_CODEC_ID_ADPCM_IMA_RAD = MKBETAG('R','A','D',' '),
    AV_CODEC_ID_ADPCM_G726LE = MKBETAG('6','2','7','G'),

    /* AMR */
    AV_CODEC_ID_AMR_NB = 0x12000,
    AV_CODEC_ID_AMR_WB,

    /* RealAudio codecs*/
    AV_CODEC_ID_RA_144 = 0x13000,
    AV_CODEC_ID_RA_288,

    /* various DPCM codecs */
    AV_CODEC_ID_ROQ_DPCM = 0x14000,
    AV_CODEC_ID_INTERPLAY_DPCM,
    AV_CODEC_ID_XAN_DPCM,
    AV_CODEC_ID_SOL_DPCM,

    /* audio codecs */
    AV_CODEC_ID_MP2 = 0x15000,
    AV_CODEC_ID_MP3, ///< preferred ID for decoding MPEG audio layer 1, 2 or 3
    AV_CODEC_ID_AAC,
    AV_CODEC_ID_AC3,
    AV_CODEC_ID_DTS,
    AV_CODEC_ID_VORBIS,
    AV_CODEC_ID_DVAUDIO,
    AV_CODEC_ID_WMAV1,
    AV_CODEC_ID_WMAV2,
    AV_CODEC_ID_MACE3,
    AV_CODEC_ID_MACE6,
    AV_CODEC_ID_VMDAUDIO,
    AV_CODEC_ID_FLAC,
    AV_CODEC_ID_MP3ADU,
    AV_CODEC_ID_MP3ON4,
    AV_CODEC_ID_SHORTEN,
    AV_CODEC_ID_ALAC,
    AV_CODEC_ID_WESTWOOD_SND1,
    AV_CODEC_ID_GSM, ///< as in Berlin toast format
    AV_CODEC_ID_QDM2,
    AV_CODEC_ID_COOK,
    AV_CODEC_ID_TRUESPEECH,
    AV_CODEC_ID_TTA,
    AV_CODEC_ID_SMACKAUDIO,
    AV_CODEC_ID_QCELP,
    AV_CODEC_ID_WAVPACK,
    AV_CODEC_ID_DSICINAUDIO,
    AV_CODEC_ID_IMC,
    AV_CODEC_ID_MUSEPACK7,
    AV_CODEC_ID_MLP,
    AV_CODEC_ID_GSM_MS, /* as found in WAV */
    AV_CODEC_ID_ATRAC3,
#if FF_API_VOXWARE
    AV_CODEC_ID_VOXWARE,
#endif
    AV_CODEC_ID_APE,
    AV_CODEC_ID_NELLYMOSER,
    AV_CODEC_ID_MUSEPACK8,
    AV_CODEC_ID_SPEEX,
    AV_CODEC_ID_WMAVOICE,
    AV_CODEC_ID_WMAPRO,
    AV_CODEC_ID_WMALOSSLESS,
    AV_CODEC_ID_ATRAC3P,
    AV_CODEC_ID_EAC3,
    AV_CODEC_ID_SIPR,
    AV_CODEC_ID_MP1,
    AV_CODEC_ID_TWINVQ,
    AV_CODEC_ID_TRUEHD,
    AV_CODEC_ID_MP4ALS,
    AV_CODEC_ID_ATRAC1,
    AV_CODEC_ID_BINKAUDIO_RDFT,
    AV_CODEC_ID_BINKAUDIO_DCT,
    AV_CODEC_ID_AAC_LATM,
    AV_CODEC_ID_QDMC,
    AV_CODEC_ID_CELT,
    AV_CODEC_ID_G723_1,
    AV_CODEC_ID_G729,
    AV_CODEC_ID_8SVX_EXP,
    AV_CODEC_ID_8SVX_FIB,
    AV_CODEC_ID_BMV_AUDIO,
    AV_CODEC_ID_RALF,
    AV_CODEC_ID_IAC,
    AV_CODEC_ID_ILBC,
    AV_CODEC_ID_OPUS_DEPRECATED,
    AV_CODEC_ID_COMFORT_NOISE,
    AV_CODEC_ID_TAK_DEPRECATED,
    AV_CODEC_ID_METASOUND,
    AV_CODEC_ID_PAF_AUDIO_DEPRECATED,
    AV_CODEC_ID_ON2AVC,
    AV_CODEC_ID_FFWAVESYNTH = MKBETAG('F','F','W','S'),
    AV_CODEC_ID_SONIC       = MKBETAG('S','O','N','C'),
    AV_CODEC_ID_SONIC_LS    = MKBETAG('S','O','N','L'),
    AV_CODEC_ID_PAF_AUDIO   = MKBETAG('P','A','F','A'),
    AV_CODEC_ID_OPUS        = MKBETAG('O','P','U','S'),
    AV_CODEC_ID_TAK         = MKBETAG('t','B','a','K'),
    AV_CODEC_ID_EVRC        = MKBETAG('s','e','v','c'),
    AV_CODEC_ID_SMV         = MKBETAG('s','s','m','v'),
    AV_CODEC_ID_DSD_LSBF    = MKBETAG('D','S','D','L'),
    AV_CODEC_ID_DSD_MSBF    = MKBETAG('D','S','D','M'),
    AV_CODEC_ID_DSD_LSBF_PLANAR = MKBETAG('D','S','D','1'),
    AV_CODEC_ID_DSD_MSBF_PLANAR = MKBETAG('D','S','D','8'),

    /* subtitle codecs */
    AV_CODEC_ID_FIRST_SUBTITLE = 0x17000,          ///< A dummy ID pointing at the start of subtitle codecs.
    AV_CODEC_ID_DVD_SUBTITLE = 0x17000,
    AV_CODEC_ID_DVB_SUBTITLE,
    AV_CODEC_ID_TEXT,  ///< raw UTF-8 text
    AV_CODEC_ID_XSUB,
    AV_CODEC_ID_SSA,
    AV_CODEC_ID_MOV_TEXT,
    AV_CODEC_ID_HDMV_PGS_SUBTITLE,
    AV_CODEC_ID_DVB_TELETEXT,
    AV_CODEC_ID_SRT,
    AV_CODEC_ID_MICRODVD   = MKBETAG('m','D','V','D'),
    AV_CODEC_ID_EIA_608    = MKBETAG('c','6','0','8'),
    AV_CODEC_ID_JACOSUB    = MKBETAG('J','S','U','B'),
    AV_CODEC_ID_SAMI       = MKBETAG('S','A','M','I'),
    AV_CODEC_ID_REALTEXT   = MKBETAG('R','T','X','T'),
    AV_CODEC_ID_SUBVIEWER1 = MKBETAG('S','b','V','1'),
    AV_CODEC_ID_SUBVIEWER  = MKBETAG('S','u','b','V'),
    AV_CODEC_ID_SUBRIP     = MKBETAG('S','R','i','p'),
    AV_CODEC_ID_WEBVTT     = MKBETAG('W','V','T','T'),
    AV_CODEC_ID_MPL2       = MKBETAG('M','P','L','2'),
    AV_CODEC_ID_VPLAYER    = MKBETAG('V','P','l','r'),
    AV_CODEC_ID_PJS        = MKBETAG('P','h','J','S'),
    AV_CODEC_ID_ASS        = MKBETAG('A','S','S',' '),  ///< ASS as defined in Matroska

    /* other specific kind of codecs (generally used for attachments) */
    AV_CODEC_ID_FIRST_UNKNOWN = 0x18000,           ///< A dummy ID pointing at the start of various fake codecs.
    AV_CODEC_ID_TTF = 0x18000,
    AV_CODEC_ID_BINTEXT    = MKBETAG('B','T','X','T'),
    AV_CODEC_ID_XBIN       = MKBETAG('X','B','I','N'),
    AV_CODEC_ID_IDF        = MKBETAG( 0 ,'I','D','F'),
    AV_CODEC_ID_OTF        = MKBETAG( 0 ,'O','T','F'),
    AV_CODEC_ID_SMPTE_KLV  = MKBETAG('K','L','V','A'),
    AV_CODEC_ID_DVD_NAV    = MKBETAG('D','N','A','V'),
    AV_CODEC_ID_TIMED_ID3  = MKBETAG('T','I','D','3'),
    AV_CODEC_ID_BIN_DATA   = MKBETAG('D','A','T','A'),


    AV_CODEC_ID_PROBE = 0x19000, ///< codec_id is not known (like AV_CODEC_ID_NONE) but lavf should attempt to identify it

    AV_CODEC_ID_MPEG2TS = 0x20000, /**< _FAKE_ codec to indicate a raw MPEG-2 TS
                                * stream (only used by libavformat) */
    AV_CODEC_ID_MPEG4SYSTEMS = 0x20001, /**< _FAKE_ codec to indicate a MPEG-4 Systems
                                * stream (only used by libavformat) */
    AV_CODEC_ID_FFMETADATA = 0x21000,   ///< Dummy codec for streams containing only metadata information.

#if FF_API_CODEC_ID
#include "old_codec_ids.h"
#endif
};

/**
 * This struct describes the properties of a single codec described by an
 * AVCodecID.
 * @see avcodec_get_descriptor()
 */
typedef struct AVCodecDescriptor {
    enum AVCodecID     id;
    enum AVMediaType type;
    /**
     * Name of the codec described by this descriptor. It is non-empty and
     * unique for each codec descriptor. It should contain alphanumeric
     * characters and '_' only.
     */
    const char      *name;
    /**
     * A more descriptive name for this codec. May be NULL.
     */
    const char *long_name;
    /**
     * Codec properties, a combination of AV_CODEC_PROP_* flags.
     */
    int             props;

    /**
     * MIME type(s) associated with the codec.
     * May be NULL; if not, a NULL-terminated array of MIME types.
     * The first item is always non-NULL and is the prefered MIME type.
     */
    const char *const *mime_types;
} AVCodecDescriptor;

/**
 * Codec uses only intra compression.
 * Video codecs only.
 */
#define AV_CODEC_PROP_INTRA_ONLY    (1 << 0)
/**
 * Codec supports lossy compression. Audio and video codecs only.
 * @note a codec may support both lossy and lossless
 * compression modes
 */
#define AV_CODEC_PROP_LOSSY         (1 << 1)
/**
 * Codec supports lossless compression. Audio and video codecs only.
 */
#define AV_CODEC_PROP_LOSSLESS      (1 << 2)
/**
 * Subtitle codec is bitmap based
 * Decoded AVSubtitle data can be read from the AVSubtitleRect->pict field.
 */
#define AV_CODEC_PROP_BITMAP_SUB    (1 << 16)
/**
 * Subtitle codec is text based.
 * Decoded AVSubtitle data can be read from the AVSubtitleRect->ass field.
 */
#define AV_CODEC_PROP_TEXT_SUB      (1 << 17)

/**
 * @ingroup lavc_decoding
 * Required number of additionally allocated bytes at the end of the input bitstream for decoding.
 * This is mainly needed because some optimized bitstream readers read
 * 32 or 64 bit at once and could read over the end.<br>
 * Note: If the first 23 bits of the additional bytes are not 0, then damaged
 * MPEG bitstreams could cause overread and segfault.
 */
#define FF_INPUT_BUFFER_PADDING_SIZE 16

/**
 * @ingroup lavc_encoding
 * minimum encoding buffer size
 * Used to avoid some checks during header writing.
 */
#define FF_MIN_BUFFER_SIZE 16384


/**
 * @ingroup lavc_encoding
 * motion estimation type.
 */
enum Motion_Est_ID {
    ME_ZERO = 1,    ///< no search, that is use 0,0 vector whenever one is needed
    ME_FULL,
    ME_LOG,
    ME_PHODS,
    ME_EPZS,        ///< enhanced predictive zonal search
    ME_X1,          ///< reserved for experiments
    ME_HEX,         ///< hexagon based search
    ME_UMH,         ///< uneven multi-hexagon search
    ME_TESA,        ///< transformed exhaustive search algorithm
    ME_ITER=50,     ///< iterative search
};

/**
 * @ingroup lavc_decoding
 */
enum AVDiscard{
    /* We leave some space between them for extensions (drop some
     * keyframes for intra-only or drop just some bidir frames). */
    AVDISCARD_NONE    =-16, ///< discard nothing
    AVDISCARD_DEFAULT =  0, ///< discard useless packets like 0 size packets in avi
    AVDISCARD_NONREF  =  8, ///< discard all non reference
    AVDISCARD_BIDIR   = 16, ///< discard all bidirectional frames
    AVDISCARD_NONKEY  = 32, ///< discard all frames except keyframes
    AVDISCARD_ALL     = 48, ///< discard all
};

enum AVColorPrimaries{
    AVCOL_PRI_BT709       = 1, ///< also ITU-R BT1361 / IEC 61966-2-4 / SMPTE RP177 Annex B
    AVCOL_PRI_UNSPECIFIED = 2,
    AVCOL_PRI_BT470M      = 4,
    AVCOL_PRI_BT470BG     = 5, ///< also ITU-R BT601-6 625 / ITU-R BT1358 625 / ITU-R BT1700 625 PAL & SECAM
    AVCOL_PRI_SMPTE170M   = 6, ///< also ITU-R BT601-6 525 / ITU-R BT1358 525 / ITU-R BT1700 NTSC
    AVCOL_PRI_SMPTE240M   = 7, ///< functionally identical to above
    AVCOL_PRI_FILM        = 8,
    AVCOL_PRI_BT2020      = 9, ///< ITU-R BT2020
    AVCOL_PRI_NB             , ///< Not part of ABI
};

enum AVColorTransferCharacteristic{
    AVCOL_TRC_BT709        =  1, ///< also ITU-R BT1361
    AVCOL_TRC_UNSPECIFIED  =  2,
    AVCOL_TRC_GAMMA22      =  4, ///< also ITU-R BT470M / ITU-R BT1700 625 PAL & SECAM
    AVCOL_TRC_GAMMA28      =  5, ///< also ITU-R BT470BG
    AVCOL_TRC_SMPTE170M    =  6, ///< also ITU-R BT601-6 525 or 625 / ITU-R BT1358 525 or 625 / ITU-R BT1700 NTSC
    AVCOL_TRC_SMPTE240M    =  7,
    AVCOL_TRC_LINEAR       =  8, ///< "Linear transfer characteristics"
    AVCOL_TRC_LOG          =  9, ///< "Logarithmic transfer characteristic (100:1 range)"
    AVCOL_TRC_LOG_SQRT     = 10, ///< "Logarithmic transfer characteristic (100 * Sqrt( 10 ) : 1 range)"
    AVCOL_TRC_IEC61966_2_4 = 11, ///< IEC 61966-2-4
    AVCOL_TRC_BT1361_ECG   = 12, ///< ITU-R BT1361 Extended Colour Gamut
    AVCOL_TRC_IEC61966_2_1 = 13, ///< IEC 61966-2-1 (sRGB or sYCC)
    AVCOL_TRC_BT2020_10    = 14, ///< ITU-R BT2020 for 10 bit system
    AVCOL_TRC_BT2020_12    = 15, ///< ITU-R BT2020 for 12 bit system
    AVCOL_TRC_NB               , ///< Not part of ABI
};

/**
 *  X   X      3 4 X      X are luma samples,
 *             1 2        1-6 are possible chroma positions
 *  X   X      5 6 X      0 is undefined/unknown position
 */
enum AVChromaLocation{
    AVCHROMA_LOC_UNSPECIFIED = 0,
    AVCHROMA_LOC_LEFT        = 1, ///< mpeg2/4, h264 default
    AVCHROMA_LOC_CENTER      = 2, ///< mpeg1, jpeg, h263
    AVCHROMA_LOC_TOPLEFT     = 3, ///< DV
    AVCHROMA_LOC_TOP         = 4,
    AVCHROMA_LOC_BOTTOMLEFT  = 5,
    AVCHROMA_LOC_BOTTOM      = 6,
    AVCHROMA_LOC_NB             , ///< Not part of ABI
};

enum AVAudioServiceType {
    AV_AUDIO_SERVICE_TYPE_MAIN              = 0,
    AV_AUDIO_SERVICE_TYPE_EFFECTS           = 1,
    AV_AUDIO_SERVICE_TYPE_VISUALLY_IMPAIRED = 2,
    AV_AUDIO_SERVICE_TYPE_HEARING_IMPAIRED  = 3,
    AV_AUDIO_SERVICE_TYPE_DIALOGUE          = 4,
    AV_AUDIO_SERVICE_TYPE_COMMENTARY        = 5,
    AV_AUDIO_SERVICE_TYPE_EMERGENCY         = 6,
    AV_AUDIO_SERVICE_TYPE_VOICE_OVER        = 7,
    AV_AUDIO_SERVICE_TYPE_KARAOKE           = 8,
    AV_AUDIO_SERVICE_TYPE_NB                   , ///< Not part of ABI
};

/**
 * @ingroup lavc_encoding
 */
typedef struct RcOverride{
    int start_frame;
    int end_frame;
    int qscale; // If this is 0 then quality_factor will be used instead.
    float quality_factor;
} RcOverride;

#if FF_API_MAX_BFRAMES
/**
 * @deprecated there is no libavcodec-wide limit on the number of B-frames
 */
#define FF_MAX_B_FRAMES 16
#endif

/* encoding support
   These flags can be passed in AVCodecContext.flags before initialization.
   Note: Not everything is supported yet.
*/

/**
 * Allow decoders to produce frames with data planes that are not aligned
 * to CPU requirements (e.g. due to cropping).
 */
#define CODEC_FLAG_UNALIGNED 0x0001
#define CODEC_FLAG_QSCALE 0x0002  ///< Use fixed qscale.
#define CODEC_FLAG_4MV    0x0004  ///< 4 MV per MB allowed / advanced prediction for H.263.
#define CODEC_FLAG_OUTPUT_CORRUPT 0x0008 ///< Output even those frames that might be corrupted
#define CODEC_FLAG_QPEL   0x0010  ///< Use qpel MC.
#if FF_API_GMC
/**
 * @deprecated use the "gmc" private option of the libxvid encoder
 */
#define CODEC_FLAG_GMC    0x0020  ///< Use GMC.
#endif
#if FF_API_MV0
/**
 * @deprecated use the flag "mv0" in the "mpv_flags" private option of the
 * mpegvideo encoders
 */
#define CODEC_FLAG_MV0    0x0040
#endif
#if FF_API_INPUT_PRESERVED
/**
 * @deprecated passing reference-counted frames to the encoders replaces this
 * flag
 */
#define CODEC_FLAG_INPUT_PRESERVED 0x0100
#endif
#define CODEC_FLAG_PASS1           0x0200   ///< Use internal 2pass ratecontrol in first pass mode.
#define CODEC_FLAG_PASS2           0x0400   ///< Use internal 2pass ratecontrol in second pass mode.
#define CODEC_FLAG_GRAY            0x2000   ///< Only decode/encode grayscale.
#if FF_API_EMU_EDGE
/**
 * @deprecated edges are not used/required anymore. I.e. this flag is now always
 * set.
 */
#define CODEC_FLAG_EMU_EDGE        0x4000
#endif
#define CODEC_FLAG_PSNR            0x8000   ///< error[?] variables will be set during encoding.
#define CODEC_FLAG_TRUNCATED       0x00010000 /** Input bitstream might be truncated at a random
                                                  location instead of only at frame boundaries. */
#if FF_API_NORMALIZE_AQP
/**
 * @deprecated use the flag "naq" in the "mpv_flags" private option of the
 * mpegvideo encoders
 */
#define CODEC_FLAG_NORMALIZE_AQP  0x00020000
#endif
#define CODEC_FLAG_INTERLACED_DCT 0x00040000 ///< Use interlaced DCT.
#define CODEC_FLAG_LOW_DELAY      0x00080000 ///< Force low delay.
#define CODEC_FLAG_GLOBAL_HEADER  0x00400000 ///< Place global headers in extradata instead of every keyframe.
#define CODEC_FLAG_BITEXACT       0x00800000 ///< Use only bitexact stuff (except (I)DCT).
/* Fx : Flag for h263+ extra options */
#define CODEC_FLAG_AC_PRED        0x01000000 ///< H.263 advanced intra coding / MPEG-4 AC prediction
#define CODEC_FLAG_LOOP_FILTER    0x00000800 ///< loop filter
#define CODEC_FLAG_INTERLACED_ME  0x20000000 ///< interlaced motion estimation
#define CODEC_FLAG_CLOSED_GOP     0x80000000
#define CODEC_FLAG2_FAST          0x00000001 ///< Allow non spec compliant speedup tricks.
#define CODEC_FLAG2_NO_OUTPUT     0x00000004 ///< Skip bitstream encoding.
#define CODEC_FLAG2_LOCAL_HEADER  0x00000008 ///< Place global headers at every keyframe instead of in extradata.
#define CODEC_FLAG2_DROP_FRAME_TIMECODE 0x00002000 ///< timecode is in drop frame format. DEPRECATED!!!!
#define CODEC_FLAG2_IGNORE_CROP   0x00010000 ///< Discard cropping information from SPS.

#define CODEC_FLAG2_CHUNKS        0x00008000 ///< Input bitstream might be truncated at a packet boundaries instead of only at frame boundaries.
#define CODEC_FLAG2_SHOW_ALL      0x00400000 ///< Show all frames before the first keyframe

/* Unsupported options :
 *              Syntax Arithmetic coding (SAC)
 *              Reference Picture Selection
 *              Independent Segment Decoding */
/* /Fx */
/* codec capabilities */

#define CODEC_CAP_DRAW_HORIZ_BAND 0x0001 ///< Decoder can use draw_horiz_band callback.
/**
 * Codec uses get_buffer() for allocating buffers and supports custom allocators.
 * If not set, it might not use get_buffer() at all or use operations that
 * assume the buffer was allocated by avcodec_default_get_buffer.
 */
#define CODEC_CAP_DR1             0x0002
#define CODEC_CAP_TRUNCATED       0x0008
#if FF_API_XVMC
/* Codec can export data for HW decoding. This flag indicates that
 * the codec would call get_format() with list that might contain HW accelerated
 * pixel formats (XvMC, VDPAU, VAAPI, etc). The application can pick any of them
 * including raw image format.
 * The application can use the passed context to determine bitstream version,
 * chroma format, resolution etc.
 */
#define CODEC_CAP_HWACCEL         0x0010
#endif /* FF_API_XVMC */
/**
 * Encoder or decoder requires flushing with NULL input at the end in order to
 * give the complete and correct output.
 *
 * NOTE: If this flag is not set, the codec is guaranteed to never be fed with
 *       with NULL data. The user can still send NULL data to the public encode
 *       or decode function, but libavcodec will not pass it along to the codec
 *       unless this flag is set.
 *
 * Decoders:
 * The decoder has a non-zero delay and needs to be fed with avpkt->data=NULL,
 * avpkt->size=0 at the end to get the delayed data until the decoder no longer
 * returns frames.
 *
 * Encoders:
 * The encoder needs to be fed with NULL data at the end of encoding until the
 * encoder no longer returns data.
 *
 * NOTE: For encoders implementing the AVCodec.encode2() function, setting this
 *       flag also means that the encoder must set the pts and duration for
 *       each output packet. If this flag is not set, the pts and duration will
 *       be determined by libavcodec from the input frame.
 */
#define CODEC_CAP_DELAY           0x0020
/**
 * Codec can be fed a final frame with a smaller size.
 * This can be used to prevent truncation of the last audio samples.
 */
#define CODEC_CAP_SMALL_LAST_FRAME 0x0040
#if FF_API_CAP_VDPAU
/**
 * Codec can export data for HW decoding (VDPAU).
 */
#define CODEC_CAP_HWACCEL_VDPAU    0x0080
#endif
/**
 * Codec can output multiple frames per AVPacket
 * Normally demuxers return one frame at a time, demuxers which do not do
 * are connected to a parser to split what they return into proper frames.
 * This flag is reserved to the very rare category of codecs which have a
 * bitstream that cannot be split into frames without timeconsuming
 * operations like full decoding. Demuxers carring such bitstreams thus
 * may return multiple frames in a packet. This has many disadvantages like
 * prohibiting stream copy in many cases thus it should only be considered
 * as a last resort.
 */
#define CODEC_CAP_SUBFRAMES        0x0100
/**
 * Codec is experimental and is thus avoided in favor of non experimental
 * encoders
 */
#define CODEC_CAP_EXPERIMENTAL     0x0200
/**
 * Codec should fill in channel configuration and samplerate instead of container
 */
#define CODEC_CAP_CHANNEL_CONF     0x0400
#if FF_API_NEG_LINESIZES
/**
 * @deprecated no codecs use this capability
 */
#define CODEC_CAP_NEG_LINESIZES    0x0800
#endif
/**
 * Codec supports frame-level multithreading.
 */
#define CODEC_CAP_FRAME_THREADS    0x1000
/**
 * Codec supports slice-based (or partition-based) multithreading.
 */
#define CODEC_CAP_SLICE_THREADS    0x2000
/**
 * Codec supports changed parameters at any point.
 */
#define CODEC_CAP_PARAM_CHANGE     0x4000
/**
 * Codec supports avctx->thread_count == 0 (auto).
 */
#define CODEC_CAP_AUTO_THREADS     0x8000
/**
 * Audio encoder supports receiving a different number of samples in each call.
 */
#define CODEC_CAP_VARIABLE_FRAME_SIZE 0x10000
/**
 * Codec is intra only.
 */
#define CODEC_CAP_INTRA_ONLY       0x40000000
/**
 * Codec is lossless.
 */
#define CODEC_CAP_LOSSLESS         0x80000000

#if FF_API_MB_TYPE
//The following defines may change, don't expect compatibility if you use them.
#define MB_TYPE_INTRA4x4   0x0001
#define MB_TYPE_INTRA16x16 0x0002 //FIXME H.264-specific
#define MB_TYPE_INTRA_PCM  0x0004 //FIXME H.264-specific
#define MB_TYPE_16x16      0x0008
#define MB_TYPE_16x8       0x0010
#define MB_TYPE_8x16       0x0020
#define MB_TYPE_8x8        0x0040
#define MB_TYPE_INTERLACED 0x0080
#define MB_TYPE_DIRECT2    0x0100 //FIXME
#define MB_TYPE_ACPRED     0x0200
#define MB_TYPE_GMC        0x0400
#define MB_TYPE_SKIP       0x0800
#define MB_TYPE_P0L0       0x1000
#define MB_TYPE_P1L0       0x2000
#define MB_TYPE_P0L1       0x4000
#define MB_TYPE_P1L1       0x8000
#define MB_TYPE_L0         (MB_TYPE_P0L0 | MB_TYPE_P1L0)
#define MB_TYPE_L1         (MB_TYPE_P0L1 | MB_TYPE_P1L1)
#define MB_TYPE_L0L1       (MB_TYPE_L0   | MB_TYPE_L1)
#define MB_TYPE_QUANT      0x00010000
#define MB_TYPE_CBP        0x00020000
//Note bits 24-31 are reserved for codec specific use (h264 ref0, mpeg1 0mv, ...)
#endif

/**
 * Pan Scan area.
 * This specifies the area which should be displayed.
 * Note there may be multiple such areas for one frame.
 */
typedef struct AVPanScan{
    /**
     * id
     * - encoding: Set by user.
     * - decoding: Set by libavcodec.
     */
    int id;

    /**
     * width and height in 1/16 pel
     * - encoding: Set by user.
     * - decoding: Set by libavcodec.
     */
    int width;
    int height;

    /**
     * position of the top left corner in 1/16 pel for up to 3 fields/frames
     * - encoding: Set by user.
     * - decoding: Set by libavcodec.
     */
    int16_t position[3][2];
}AVPanScan;

#if FF_API_QSCALE_TYPE
#define FF_QSCALE_TYPE_MPEG1 0
#define FF_QSCALE_TYPE_MPEG2 1
#define FF_QSCALE_TYPE_H264  2
#define FF_QSCALE_TYPE_VP56  3
#endif

#if FF_API_GET_BUFFER
#define FF_BUFFER_TYPE_INTERNAL 1
#define FF_BUFFER_TYPE_USER     2 ///< direct rendering buffers (image is (de)allocated by user)
#define FF_BUFFER_TYPE_SHARED   4 ///< Buffer from somewhere else; don't deallocate image (data/base), all other tables are not shared.
#define FF_BUFFER_TYPE_COPY     8 ///< Just a (modified) copy of some other buffer, don't deallocate anything.

#define FF_BUFFER_HINTS_VALID    0x01 // Buffer hints value is meaningful (if 0 ignore).
#define FF_BUFFER_HINTS_READABLE 0x02 // Codec will read from buffer.
#define FF_BUFFER_HINTS_PRESERVE 0x04 // User must not alter buffer content.
#define FF_BUFFER_HINTS_REUSABLE 0x08 // Codec will reuse the buffer (update).
#endif

/**
 * The decoder will keep a reference to the frame and may reuse it later.
 */
#define AV_GET_BUFFER_FLAG_REF (1 << 0)

/**
 * @defgroup lavc_packet AVPacket
 *
 * Types and functions for working with AVPacket.
 * @{
 */
enum AVPacketSideDataType {
    AV_PKT_DATA_PALETTE,
    AV_PKT_DATA_NEW_EXTRADATA,

    /**
     * An AV_PKT_DATA_PARAM_CHANGE side data packet is laid out as follows:
     * @code
     * u32le param_flags
     * if (param_flags & AV_SIDE_DATA_PARAM_CHANGE_CHANNEL_COUNT)
     *     s32le channel_count
     * if (param_flags & AV_SIDE_DATA_PARAM_CHANGE_CHANNEL_LAYOUT)
     *     u64le channel_layout
     * if (param_flags & AV_SIDE_DATA_PARAM_CHANGE_SAMPLE_RATE)
     *     s32le sample_rate
     * if (param_flags & AV_SIDE_DATA_PARAM_CHANGE_DIMENSIONS)
     *     s32le width
     *     s32le height
     * @endcode
     */
    AV_PKT_DATA_PARAM_CHANGE,

    /**
     * An AV_PKT_DATA_H263_MB_INFO side data packet contains a number of
     * structures with info about macroblocks relevant to splitting the
     * packet into smaller packets on macroblock edges (e.g. as for RFC 2190).
     * That is, it does not necessarily contain info about all macroblocks,
     * as long as the distance between macroblocks in the info is smaller
     * than the target payload size.
     * Each MB info structure is 12 bytes, and is laid out as follows:
     * @code
     * u32le bit offset from the start of the packet
     * u8    current quantizer at the start of the macroblock
     * u8    GOB number
     * u16le macroblock address within the GOB
     * u8    horizontal MV predictor
     * u8    vertical MV predictor
     * u8    horizontal MV predictor for block number 3
     * u8    vertical MV predictor for block number 3
     * @endcode
     */
    AV_PKT_DATA_H263_MB_INFO,

    /**
     * This side data should be associated with an audio stream and contains
     * ReplayGain information in form of the AVReplayGain struct.
     */
    AV_PKT_DATA_REPLAYGAIN,

    /**
     * Recommmends skipping the specified number of samples
     * @code
     * u32le number of samples to skip from start of this packet
     * u32le number of samples to skip from end of this packet
     * u8    reason for start skip
     * u8    reason for end   skip (0=padding silence, 1=convergence)
     * @endcode
     */
    AV_PKT_DATA_SKIP_SAMPLES=70,

    /**
     * An AV_PKT_DATA_JP_DUALMONO side data packet indicates that
     * the packet may contain "dual mono" audio specific to Japanese DTV
     * and if it is true, recommends only the selected channel to be used.
     * @code
     * u8    selected channels (0=mail/left, 1=sub/right, 2=both)
     * @endcode
     */
    AV_PKT_DATA_JP_DUALMONO,

    /**
     * A list of zero terminated key/value strings. There is no end marker for
     * the list, so it is required to rely on the side data size to stop.
     */
    AV_PKT_DATA_STRINGS_METADATA,

    /**
     * Subtitle event position
     * @code
     * u32le x1
     * u32le y1
     * u32le x2
     * u32le y2
     * @endcode
     */
    AV_PKT_DATA_SUBTITLE_POSITION,

    /**
     * Data found in BlockAdditional element of matroska container. There is
     * no end marker for the data, so it is required to rely on the side data
     * size to recognize the end. 8 byte id (as found in BlockAddId) followed
     * by data.
     */
    AV_PKT_DATA_MATROSKA_BLOCKADDITIONAL,

    /**
     * The optional first identifier line of a WebVTT cue.
     */
    AV_PKT_DATA_WEBVTT_IDENTIFIER,

    /**
     * The optional settings (rendering instructions) that immediately
     * follow the timestamp specifier of a WebVTT cue.
     */
    AV_PKT_DATA_WEBVTT_SETTINGS,

    /**
     * A list of zero terminated key/value strings. There is no end marker for
     * the list, so it is required to rely on the side data size to stop. This
     * side data includes updated metadata which appeared in the stream.
     */
    AV_PKT_DATA_METADATA_UPDATE,
};

typedef struct AVPacketSideData {
    uint8_t *data;
    int      size;
    enum AVPacketSideDataType type;
} AVPacketSideData;

/**
 * This structure stores compressed data. It is typically exported by demuxers
 * and then passed as input to decoders, or received as output from encoders and
 * then passed to muxers.
 *
 * For video, it should typically contain one compressed frame. For audio it may
 * contain several compressed frames.
 *
 * AVPacket is one of the few structs in FFmpeg, whose size is a part of public
 * ABI. Thus it may be allocated on stack and no new fields can be added to it
 * without libavcodec and libavformat major bump.
 *
 * The semantics of data ownership depends on the buf or destruct (deprecated)
 * fields. If either is set, the packet data is dynamically allocated and is
 * valid indefinitely until av_free_packet() is called (which in turn calls
 * av_buffer_unref()/the destruct callback to free the data). If neither is set,
 * the packet data is typically backed by some static buffer somewhere and is
 * only valid for a limited time (e.g. until the next read call when demuxing).
 *
 * The side data is always allocated with av_malloc() and is freed in
 * av_free_packet().
 */
typedef struct AVPacket {
    /**
     * A reference to the reference-counted buffer where the packet data is
     * stored.
     * May be NULL, then the packet data is not reference-counted.
     */
    AVBufferRef *buf;
    /**
     * Presentation timestamp in AVStream->time_base units; the time at which
     * the decompressed packet will be presented to the user.
     * Can be AV_NOPTS_VALUE if it is not stored in the file.
     * pts MUST be larger or equal to dts as presentation cannot happen before
     * decompression, unless one wants to view hex dumps. Some formats misuse
     * the terms dts and pts/cts to mean something different. Such timestamps
     * must be converted to true pts/dts before they are stored in AVPacket.
     */
    int64_t pts;
    /**
     * Decompression timestamp in AVStream->time_base units; the time at which
     * the packet is decompressed.
     * Can be AV_NOPTS_VALUE if it is not stored in the file.
     */
    int64_t dts;
    uint8_t *data;
    int   size;
    int   stream_index;
    /**
     * A combination of AV_PKT_FLAG values
     */
    int   flags;
    /**
     * Additional packet data that can be provided by the container.
     * Packet can contain several types of side information.
     */
    AVPacketSideData *side_data;
    int side_data_elems;

    /**
     * Duration of this packet in AVStream->time_base units, 0 if unknown.
     * Equals next_pts - this_pts in presentation order.
     */
    int   duration;
#if FF_API_DESTRUCT_PACKET
    attribute_deprecated
    void  (*destruct)(struct AVPacket *);
    attribute_deprecated
    void  *priv;
#endif
    int64_t pos;                            ///< byte position in stream, -1 if unknown

    /**
     * Time difference in AVStream->time_base units from the pts of this
     * packet to the point at which the output from the decoder has converged
     * independent from the availability of previous frames. That is, the
     * frames are virtually identical no matter if decoding started from
     * the very first frame or from this keyframe.
     * Is AV_NOPTS_VALUE if unknown.
     * This field is not the display duration of the current packet.
     * This field has no meaning if the packet does not have AV_PKT_FLAG_KEY
     * set.
     *
     * The purpose of this field is to allow seeking in streams that have no
     * keyframes in the conventional sense. It corresponds to the
     * recovery point SEI in H.264 and match_time_delta in NUT. It is also
     * essential for some types of subtitle streams to ensure that all
     * subtitles are correctly displayed after seeking.
     */
    int64_t convergence_duration;
} AVPacket;
#define AV_PKT_FLAG_KEY     0x0001 ///< The packet contains a keyframe
#define AV_PKT_FLAG_CORRUPT 0x0002 ///< The packet content is corrupted

enum AVSideDataParamChangeFlags {
    AV_SIDE_DATA_PARAM_CHANGE_CHANNEL_COUNT  = 0x0001,
    AV_SIDE_DATA_PARAM_CHANGE_CHANNEL_LAYOUT = 0x0002,
    AV_SIDE_DATA_PARAM_CHANGE_SAMPLE_RATE    = 0x0004,
    AV_SIDE_DATA_PARAM_CHANGE_DIMENSIONS     = 0x0008,
};
/**
 * @}
 */

struct AVCodecInternal;

enum AVFieldOrder {
    AV_FIELD_UNKNOWN,
    AV_FIELD_PROGRESSIVE,
    AV_FIELD_TT,          //< Top coded_first, top displayed first
    AV_FIELD_BB,          //< Bottom coded first, bottom displayed first
    AV_FIELD_TB,          //< Top coded first, bottom displayed first
    AV_FIELD_BT,          //< Bottom coded first, top displayed first
};

/**
 * main external API structure.
 * New fields can be added to the end with minor version bumps.
 * Removal, reordering and changes to existing fields require a major
 * version bump.
 * Please use AVOptions (av_opt* / av_set/get*()) to access these fields from user
 * applications.
 * sizeof(AVCodecContext) must not be used outside libav*.
 */
typedef struct AVCodecContext {
    /**
     * information on struct for av_log
     * - set by avcodec_alloc_context3
     */
    const AVClass *av_class;
    int log_level_offset;

    enum AVMediaType codec_type; /* see AVMEDIA_TYPE_xxx */
    const struct AVCodec  *codec;
#if FF_API_CODEC_NAME
    /**
     * @deprecated this field is not used for anything in libavcodec
     */
    attribute_deprecated
    char             codec_name[32];
#endif
    enum AVCodecID     codec_id; /* see AV_CODEC_ID_xxx */

    /**
     * fourcc (LSB first, so "ABCD" -> ('D'<<24) + ('C'<<16) + ('B'<<8) + 'A').
     * This is used to work around some encoder bugs.
     * A demuxer should set this to what is stored in the field used to identify the codec.
     * If there are multiple such fields in a container then the demuxer should choose the one
     * which maximizes the information about the used codec.
     * If the codec tag field in a container is larger than 32 bits then the demuxer should
     * remap the longer ID to 32 bits with a table or other structure. Alternatively a new
     * extra_codec_tag + size could be added but for this a clear advantage must be demonstrated
     * first.
     * - encoding: Set by user, if not then the default based on codec_id will be used.
     * - decoding: Set by user, will be converted to uppercase by libavcodec during init.
     */
    unsigned int codec_tag;

    /**
     * fourcc from the AVI stream header (LSB first, so "ABCD" -> ('D'<<24) + ('C'<<16) + ('B'<<8) + 'A').
     * This is used to work around some encoder bugs.
     * - encoding: unused
     * - decoding: Set by user, will be converted to uppercase by libavcodec during init.
     */
    unsigned int stream_codec_tag;

    void *priv_data;

    /**
     * Private context used for internal data.
     *
     * Unlike priv_data, this is not codec-specific. It is used in general
     * libavcodec functions.
     */
    struct AVCodecInternal *internal;

    /**
     * Private data of the user, can be used to carry app specific stuff.
     * - encoding: Set by user.
     * - decoding: Set by user.
     */
    void *opaque;

    /**
     * the average bitrate
     * - encoding: Set by user; unused for constant quantizer encoding.
     * - decoding: Set by libavcodec. 0 or some bitrate if this info is available in the stream.
     */
    int bit_rate;

    /**
     * number of bits the bitstream is allowed to diverge from the reference.
     *           the reference can be CBR (for CBR pass1) or VBR (for pass2)
     * - encoding: Set by user; unused for constant quantizer encoding.
     * - decoding: unused
     */
    int bit_rate_tolerance;

    /**
     * Global quality for codecs which cannot change it per frame.
     * This should be proportional to MPEG-1/2/4 qscale.
     * - encoding: Set by user.
     * - decoding: unused
     */
    int global_quality;

    /**
     * - encoding: Set by user.
     * - decoding: unused
     */
    int compression_level;
#define FF_COMPRESSION_DEFAULT -1

    /**
     * CODEC_FLAG_*.
     * - encoding: Set by user.
     * - decoding: Set by user.
     */
    int flags;

    /**
     * CODEC_FLAG2_*
     * - encoding: Set by user.
     * - decoding: Set by user.
     */
    int flags2;

    /**
     * some codecs need / can use extradata like Huffman tables.
     * mjpeg: Huffman tables
     * rv10: additional flags
     * mpeg4: global headers (they can be in the bitstream or here)
     * The allocated memory should be FF_INPUT_BUFFER_PADDING_SIZE bytes larger
     * than extradata_size to avoid problems if it is read with the bitstream reader.
     * The bytewise contents of extradata must not depend on the architecture or CPU endianness.
     * - encoding: Set/allocated/freed by libavcodec.
     * - decoding: Set/allocated/freed by user.
     */
    uint8_t *extradata;
    int extradata_size;

    /**
     * This is the fundamental unit of time (in seconds) in terms
     * of which frame timestamps are represented. For fixed-fps content,
     * timebase should be 1/framerate and timestamp increments should be
     * identically 1.
     * - encoding: MUST be set by user.
     * - decoding: Set by libavcodec.
     */
    AVRational time_base;

    /**
     * For some codecs, the time base is closer to the field rate than the frame rate.
     * Most notably, H.264 and MPEG-2 specify time_base as half of frame duration
     * if no telecine is used ...
     *
     * Set to time_base ticks per frame. Default 1, e.g., H.264/MPEG-2 set it to 2.
     */
    int ticks_per_frame;

    /**
     * Codec delay.
     *
     * Encoding: Number of frames delay there will be from the encoder input to
     *           the decoder output. (we assume the decoder matches the spec)
     * Decoding: Number of frames delay in addition to what a standard decoder
     *           as specified in the spec would produce.
     *
     * Video:
     *   Number of frames the decoded output will be delayed relative to the
     *   encoded input.
     *
     * Audio:
     *   For encoding, this is the number of "priming" samples added by the
     *   encoder to the beginning of the stream. The decoded output will be
     *   delayed by this many samples relative to the input to the encoder (or
     *   more, if the decoder adds its own padding).
     *   The timestamps on the output packets are adjusted by the encoder so
     *   that they always refer to the first sample of the data actually
     *   contained in the packet, including any added padding.
     *   E.g. if the timebase is 1/samplerate and the timestamp of the first
     *   input sample is 0, the timestamp of the first output packet will be
     *   -delay.
     *
     *   For decoding, this is the number of samples the decoder needs to
     *   output before the decoder's output is valid. When seeking, you should
     *   start decoding this many samples prior to your desired seek point.
     *
     * - encoding: Set by libavcodec.
     * - decoding: Set by libavcodec.
     */
    int delay;


    /* video only */
    /**
     * picture width / height.
     * - encoding: MUST be set by user.
     * - decoding: May be set by the user before opening the decoder if known e.g.
     *             from the container. Some decoders will require the dimensions
     *             to be set by the caller. During decoding, the decoder may
     *             overwrite those values as required.
     */
    int width, height;

    /**
     * Bitstream width / height, may be different from width/height e.g. when
     * the decoded frame is cropped before being output or lowres is enabled.
     * - encoding: unused
     * - decoding: May be set by the user before opening the decoder if known
     *             e.g. from the container. During decoding, the decoder may
     *             overwrite those values as required.
     */
    int coded_width, coded_height;

#if FF_API_ASPECT_EXTENDED
#define FF_ASPECT_EXTENDED 15
#endif

    /**
     * the number of pictures in a group of pictures, or 0 for intra_only
     * - encoding: Set by user.
     * - decoding: unused
     */
    int gop_size;

    /**
     * Pixel format, see AV_PIX_FMT_xxx.
     * May be set by the demuxer if known from headers.
     * May be overridden by the decoder if it knows better.
     * - encoding: Set by user.
     * - decoding: Set by user if known, overridden by libavcodec if known
     */
    enum AVPixelFormat pix_fmt;

    /**
     * Motion estimation algorithm used for video coding.
     * 1 (zero), 2 (full), 3 (log), 4 (phods), 5 (epzs), 6 (x1), 7 (hex),
     * 8 (umh), 9 (iter), 10 (tesa) [7, 8, 10 are x264 specific, 9 is snow specific]
     * - encoding: MUST be set by user.
     * - decoding: unused
     */
    int me_method;

    /**
     * If non NULL, 'draw_horiz_band' is called by the libavcodec
     * decoder to draw a horizontal band. It improves cache usage. Not
     * all codecs can do that. You must check the codec capabilities
     * beforehand.
     * When multithreading is used, it may be called from multiple threads
     * at the same time; threads might draw different parts of the same AVFrame,
     * or multiple AVFrames, and there is no guarantee that slices will be drawn
     * in order.
     * The function is also used by hardware acceleration APIs.
     * It is called at least once during frame decoding to pass
     * the data needed for hardware render.
     * In that mode instead of pixel data, AVFrame points to
     * a structure specific to the acceleration API. The application
     * reads the structure and can change some fields to indicate progress
     * or mark state.
     * - encoding: unused
     * - decoding: Set by user.
     * @param height the height of the slice
     * @param y the y position of the slice
     * @param type 1->top field, 2->bottom field, 3->frame
     * @param offset offset into the AVFrame.data from which the slice should be read
     */
    void (*draw_horiz_band)(struct AVCodecContext *s,
                            const AVFrame *src, int offset[AV_NUM_DATA_POINTERS],
                            int y, int type, int height);

    /**
     * callback to negotiate the pixelFormat
     * @param fmt is the list of formats which are supported by the codec,
     * it is terminated by -1 as 0 is a valid format, the formats are ordered by quality.
     * The first is always the native one.
     * @return the chosen format
     * - encoding: unused
     * - decoding: Set by user, if not set the native format will be chosen.
     */
    enum AVPixelFormat (*get_format)(struct AVCodecContext *s, const enum AVPixelFormat * fmt);

    /**
     * maximum number of B-frames between non-B-frames
     * Note: The output will be delayed by max_b_frames+1 relative to the input.
     * - encoding: Set by user.
     * - decoding: unused
     */
    int max_b_frames;

    /**
     * qscale factor between IP and B-frames
     * If > 0 then the last P-frame quantizer will be used (q= lastp_q*factor+offset).
     * If < 0 then normal ratecontrol will be done (q= -normal_q*factor+offset).
     * - encoding: Set by user.
     * - decoding: unused
     */
    float b_quant_factor;

    /** obsolete FIXME remove */
    int rc_strategy;
#define FF_RC_STRATEGY_XVID 1

    int b_frame_strategy;

    /**
     * qscale offset between IP and B-frames
     * - encoding: Set by user.
     * - decoding: unused
     */
    float b_quant_offset;

    /**
     * Size of the frame reordering buffer in the decoder.
     * For MPEG-2 it is 1 IPB or 0 low delay IP.
     * - encoding: Set by libavcodec.
     * - decoding: Set by libavcodec.
     */
    int has_b_frames;

    /**
     * 0-> h263 quant 1-> mpeg quant
     * - encoding: Set by user.
     * - decoding: unused
     */
    int mpeg_quant;

    /**
     * qscale factor between P and I-frames
     * If > 0 then the last p frame quantizer will be used (q= lastp_q*factor+offset).
     * If < 0 then normal ratecontrol will be done (q= -normal_q*factor+offset).
     * - encoding: Set by user.
     * - decoding: unused
     */
    float i_quant_factor;

    /**
     * qscale offset between P and I-frames
     * - encoding: Set by user.
     * - decoding: unused
     */
    float i_quant_offset;

    /**
     * luminance masking (0-> disabled)
     * - encoding: Set by user.
     * - decoding: unused
     */
    float lumi_masking;

    /**
     * temporary complexity masking (0-> disabled)
     * - encoding: Set by user.
     * - decoding: unused
     */
    float temporal_cplx_masking;

    /**
     * spatial complexity masking (0-> disabled)
     * - encoding: Set by user.
     * - decoding: unused
     */
    float spatial_cplx_masking;

    /**
     * p block masking (0-> disabled)
     * - encoding: Set by user.
     * - decoding: unused
     */
    float p_masking;

    /**
     * darkness masking (0-> disabled)
     * - encoding: Set by user.
     * - decoding: unused
     */
    float dark_masking;

    /**
     * slice count
     * - encoding: Set by libavcodec.
     * - decoding: Set by user (or 0).
     */
    int slice_count;
    /**
     * prediction method (needed for huffyuv)
     * - encoding: Set by user.
     * - decoding: unused
     */
     int prediction_method;
#define FF_PRED_LEFT   0
#define FF_PRED_PLANE  1
#define FF_PRED_MEDIAN 2

    /**
     * slice offsets in the frame in bytes
     * - encoding: Set/allocated by libavcodec.
     * - decoding: Set/allocated by user (or NULL).
     */
    int *slice_offset;

    /**
     * sample aspect ratio (0 if unknown)
     * That is the width of a pixel divided by the height of the pixel.
     * Numerator and denominator must be relatively prime and smaller than 256 for some video standards.
     * - encoding: Set by user.
     * - decoding: Set by libavcodec.
     */
    AVRational sample_aspect_ratio;

    /**
     * motion estimation comparison function
     * - encoding: Set by user.
     * - decoding: unused
     */
    int me_cmp;
    /**
     * subpixel motion estimation comparison function
     * - encoding: Set by user.
     * - decoding: unused
     */
    int me_sub_cmp;
    /**
     * macroblock comparison function (not supported yet)
     * - encoding: Set by user.
     * - decoding: unused
     */
    int mb_cmp;
    /**
     * interlaced DCT comparison function
     * - encoding: Set by user.
     * - decoding: unused
     */
    int ildct_cmp;
#define FF_CMP_SAD    0
#define FF_CMP_SSE    1
#define FF_CMP_SATD   2
#define FF_CMP_DCT    3
#define FF_CMP_PSNR   4
#define FF_CMP_BIT    5
#define FF_CMP_RD     6
#define FF_CMP_ZERO   7
#define FF_CMP_VSAD   8
#define FF_CMP_VSSE   9
#define FF_CMP_NSSE   10
#define FF_CMP_W53    11
#define FF_CMP_W97    12
#define FF_CMP_DCTMAX 13
#define FF_CMP_DCT264 14
#define FF_CMP_CHROMA 256

    /**
     * ME diamond size & shape
     * - encoding: Set by user.
     * - decoding: unused
     */
    int dia_size;

    /**
     * amount of previous MV predictors (2a+1 x 2a+1 square)
     * - encoding: Set by user.
     * - decoding: unused
     */
    int last_predictor_count;

    /**
     * prepass for motion estimation
     * - encoding: Set by user.
     * - decoding: unused
     */
    int pre_me;

    /**
     * motion estimation prepass comparison function
     * - encoding: Set by user.
     * - decoding: unused
     */
    int me_pre_cmp;

    /**
     * ME prepass diamond size & shape
     * - encoding: Set by user.
     * - decoding: unused
     */
    int pre_dia_size;

    /**
     * subpel ME quality
     * - encoding: Set by user.
     * - decoding: unused
     */
    int me_subpel_quality;

    /**
     * DTG active format information (additional aspect ratio
     * information only used in DVB MPEG-2 transport streams)
     * 0 if not set.
     *
     * - encoding: unused
     * - decoding: Set by decoder.
     */
    int dtg_active_format;
#define FF_DTG_AFD_SAME         8
#define FF_DTG_AFD_4_3          9
#define FF_DTG_AFD_16_9         10
#define FF_DTG_AFD_14_9         11
#define FF_DTG_AFD_4_3_SP_14_9  13
#define FF_DTG_AFD_16_9_SP_14_9 14
#define FF_DTG_AFD_SP_4_3       15

    /**
     * maximum motion estimation search range in subpel units
     * If 0 then no limit.
     *
     * - encoding: Set by user.
     * - decoding: unused
     */
    int me_range;

    /**
     * intra quantizer bias
     * - encoding: Set by user.
     * - decoding: unused
     */
    int intra_quant_bias;
#define FF_DEFAULT_QUANT_BIAS 999999

    /**
     * inter quantizer bias
     * - encoding: Set by user.
     * - decoding: unused
     */
    int inter_quant_bias;

    /**
     * slice flags
     * - encoding: unused
     * - decoding: Set by user.
     */
    int slice_flags;
#define SLICE_FLAG_CODED_ORDER    0x0001 ///< draw_horiz_band() is called in coded order instead of display
#define SLICE_FLAG_ALLOW_FIELD    0x0002 ///< allow draw_horiz_band() with field slices (MPEG2 field pics)
#define SLICE_FLAG_ALLOW_PLANE    0x0004 ///< allow draw_horiz_band() with 1 component at a time (SVQ1)

#if FF_API_XVMC
    /**
     * XVideo Motion Acceleration
     * - encoding: forbidden
     * - decoding: set by decoder
     * @deprecated XvMC doesn't need it anymore.
     */
    attribute_deprecated int xvmc_acceleration;
#endif /* FF_API_XVMC */

    /**
     * macroblock decision mode
     * - encoding: Set by user.
     * - decoding: unused
     */
    int mb_decision;
#define FF_MB_DECISION_SIMPLE 0        ///< uses mb_cmp
#define FF_MB_DECISION_BITS   1        ///< chooses the one which needs the fewest bits
#define FF_MB_DECISION_RD     2        ///< rate distortion

    /**
     * custom intra quantization matrix
     * - encoding: Set by user, can be NULL.
     * - decoding: Set by libavcodec.
     */
    uint16_t *intra_matrix;

    /**
     * custom inter quantization matrix
     * - encoding: Set by user, can be NULL.
     * - decoding: Set by libavcodec.
     */
    uint16_t *inter_matrix;

    /**
     * scene change detection threshold
     * 0 is default, larger means fewer detected scene changes.
     * - encoding: Set by user.
     * - decoding: unused
     */
    int scenechange_threshold;

    /**
     * noise reduction strength
     * - encoding: Set by user.
     * - decoding: unused
     */
    int noise_reduction;

    /**
     * Motion estimation threshold below which no motion estimation is
     * performed, but instead the user specified motion vectors are used.
     *
     * - encoding: Set by user.
     * - decoding: unused
     */
    int me_threshold;

    /**
     * Macroblock threshold below which the user specified macroblock types will be used.
     * - encoding: Set by user.
     * - decoding: unused
     */
    int mb_threshold;

    /**
     * precision of the intra DC coefficient - 8
     * - encoding: Set by user.
     * - decoding: unused
     */
    int intra_dc_precision;

    /**
     * Number of macroblock rows at the top which are skipped.
     * - encoding: unused
     * - decoding: Set by user.
     */
    int skip_top;

    /**
     * Number of macroblock rows at the bottom which are skipped.
     * - encoding: unused
     * - decoding: Set by user.
     */
    int skip_bottom;

    /**
     * Border processing masking, raises the quantizer for mbs on the borders
     * of the picture.
     * - encoding: Set by user.
     * - decoding: unused
     */
    float border_masking;

    /**
     * minimum MB lagrange multipler
     * - encoding: Set by user.
     * - decoding: unused
     */
    int mb_lmin;

    /**
     * maximum MB lagrange multipler
     * - encoding: Set by user.
     * - decoding: unused
     */
    int mb_lmax;

    /**
     *
     * - encoding: Set by user.
     * - decoding: unused
     */
    int me_penalty_compensation;

    /**
     *
     * - encoding: Set by user.
     * - decoding: unused
     */
    int bidir_refine;

    /**
     *
     * - encoding: Set by user.
     * - decoding: unused
     */
    int brd_scale;

    /**
     * minimum GOP size
     * - encoding: Set by user.
     * - decoding: unused
     */
    int keyint_min;

    /**
     * number of reference frames
     * - encoding: Set by user.
     * - decoding: Set by lavc.
     */
    int refs;

    /**
     * chroma qp offset from luma
     * - encoding: Set by user.
     * - decoding: unused
     */
    int chromaoffset;

    /**
     * Multiplied by qscale for each frame and added to scene_change_score.
     * - encoding: Set by user.
     * - decoding: unused
     */
    int scenechange_factor;

    /**
     *
     * Note: Value depends upon the compare function used for fullpel ME.
     * - encoding: Set by user.
     * - decoding: unused
     */
    int mv0_threshold;

    /**
     * Adjust sensitivity of b_frame_strategy 1.
     * - encoding: Set by user.
     * - decoding: unused
     */
    int b_sensitivity;

    /**
     * Chromaticity coordinates of the source primaries.
     * - encoding: Set by user
     * - decoding: Set by libavcodec
     */
    enum AVColorPrimaries color_primaries;

    /**
     * Color Transfer Characteristic.
     * - encoding: Set by user
     * - decoding: Set by libavcodec
     */
    enum AVColorTransferCharacteristic color_trc;

    /**
     * YUV colorspace type.
     * - encoding: Set by user
     * - decoding: Set by libavcodec
     */
    enum AVColorSpace colorspace;

    /**
     * MPEG vs JPEG YUV range.
     * - encoding: Set by user
     * - decoding: Set by libavcodec
     */
    enum AVColorRange color_range;

    /**
     * This defines the location of chroma samples.
     * - encoding: Set by user
     * - decoding: Set by libavcodec
     */
    enum AVChromaLocation chroma_sample_location;

    /**
     * Number of slices.
     * Indicates number of picture subdivisions. Used for parallelized
     * decoding.
     * - encoding: Set by user
     * - decoding: unused
     */
    int slices;

    /** Field order
     * - encoding: set by libavcodec
     * - decoding: Set by user.
     */
    enum AVFieldOrder field_order;

    /* audio only */
    int sample_rate; ///< samples per second
    int channels;    ///< number of audio channels

    /**
     * audio sample format
     * - encoding: Set by user.
     * - decoding: Set by libavcodec.
     */
    enum AVSampleFormat sample_fmt;  ///< sample format

    /* The following data should not be initialized. */
    /**
     * Number of samples per channel in an audio frame.
     *
     * - encoding: set by libavcodec in avcodec_open2(). Each submitted frame
     *   except the last must contain exactly frame_size samples per channel.
     *   May be 0 when the codec has CODEC_CAP_VARIABLE_FRAME_SIZE set, then the
     *   frame size is not restricted.
     * - decoding: may be set by some decoders to indicate constant frame size
     */
    int frame_size;

    /**
     * Frame counter, set by libavcodec.
     *
     * - decoding: total number of frames returned from the decoder so far.
     * - encoding: total number of frames passed to the encoder so far.
     *
     *   @note the counter is not incremented if encoding/decoding resulted in
     *   an error.
     */
    int frame_number;

    /**
     * number of bytes per packet if constant and known or 0
     * Used by some WAV based audio codecs.
     */
    int block_align;

    /**
     * Audio cutoff bandwidth (0 means "automatic")
     * - encoding: Set by user.
     * - decoding: unused
     */
    int cutoff;

#if FF_API_REQUEST_CHANNELS
    /**
     * Decoder should decode to this many channels if it can (0 for default)
     * - encoding: unused
     * - decoding: Set by user.
     * @deprecated Deprecated in favor of request_channel_layout.
     */
    attribute_deprecated int request_channels;
#endif

    /**
     * Audio channel layout.
     * - encoding: set by user.
     * - decoding: set by user, may be overwritten by libavcodec.
     */
    uint64_t channel_layout;

    /**
     * Request decoder to use this channel layout if it can (0 for default)
     * - encoding: unused
     * - decoding: Set by user.
     */
    uint64_t request_channel_layout;

    /**
     * Type of service that the audio stream conveys.
     * - encoding: Set by user.
     * - decoding: Set by libavcodec.
     */
    enum AVAudioServiceType audio_service_type;

    /**
     * desired sample format
     * - encoding: Not used.
     * - decoding: Set by user.
     * Decoder will decode to this format if it can.
     */
    enum AVSampleFormat request_sample_fmt;

#if FF_API_GET_BUFFER
    /**
     * Called at the beginning of each frame to get a buffer for it.
     *
     * The function will set AVFrame.data[], AVFrame.linesize[].
     * AVFrame.extended_data[] must also be set, but it should be the same as
     * AVFrame.data[] except for planar audio with more channels than can fit
     * in AVFrame.data[]. In that case, AVFrame.data[] shall still contain as
     * many data pointers as it can hold.
     *
     * if CODEC_CAP_DR1 is not set then get_buffer() must call
     * avcodec_default_get_buffer() instead of providing buffers allocated by
     * some other means.
     *
     * AVFrame.data[] should be 32- or 16-byte-aligned unless the CPU doesn't
     * need it. avcodec_default_get_buffer() aligns the output buffer properly,
     * but if get_buffer() is overridden then alignment considerations should
     * be taken into account.
     *
     * @see avcodec_default_get_buffer()
     *
     * Video:
     *
     * If pic.reference is set then the frame will be read later by libavcodec.
     * avcodec_align_dimensions2() should be used to find the required width and
     * height, as they normally need to be rounded up to the next multiple of 16.
     *
     * If frame multithreading is used and thread_safe_callbacks is set,
     * it may be called from a different thread, but not from more than one at
     * once. Does not need to be reentrant.
     *
     * @see release_buffer(), reget_buffer()
     * @see avcodec_align_dimensions2()
     *
     * Audio:
     *
     * Decoders request a buffer of a particular size by setting
     * AVFrame.nb_samples prior to calling get_buffer(). The decoder may,
     * however, utilize only part of the buffer by setting AVFrame.nb_samples
     * to a smaller value in the output frame.
     *
     * Decoders cannot use the buffer after returning from
     * avcodec_decode_audio4(), so they will not call release_buffer(), as it
     * is assumed to be released immediately upon return. In some rare cases,
     * a decoder may need to call get_buffer() more than once in a single
     * call to avcodec_decode_audio4(). In that case, when get_buffer() is
     * called again after it has already been called once, the previously
     * acquired buffer is assumed to be released at that time and may not be
     * reused by the decoder.
     *
     * As a convenience, av_samples_get_buffer_size() and
     * av_samples_fill_arrays() in libavutil may be used by custom get_buffer()
     * functions to find the required data size and to fill data pointers and
     * linesize. In AVFrame.linesize, only linesize[0] may be set for audio
     * since all planes must be the same size.
     *
     * @see av_samples_get_buffer_size(), av_samples_fill_arrays()
     *
     * - encoding: unused
     * - decoding: Set by libavcodec, user can override.
     *
     * @deprecated use get_buffer2()
     */
    attribute_deprecated
    int (*get_buffer)(struct AVCodecContext *c, AVFrame *pic);

    /**
     * Called to release buffers which were allocated with get_buffer.
     * A released buffer can be reused in get_buffer().
     * pic.data[*] must be set to NULL.
     * May be called from a different thread if frame multithreading is used,
     * but not by more than one thread at once, so does not need to be reentrant.
     * - encoding: unused
     * - decoding: Set by libavcodec, user can override.
     *
     * @deprecated custom freeing callbacks should be set from get_buffer2()
     */
    attribute_deprecated
    void (*release_buffer)(struct AVCodecContext *c, AVFrame *pic);

    /**
     * Called at the beginning of a frame to get cr buffer for it.
     * Buffer type (size, hints) must be the same. libavcodec won't check it.
     * libavcodec will pass previous buffer in pic, function should return
     * same buffer or new buffer with old frame "painted" into it.
     * If pic.data[0] == NULL must behave like get_buffer().
     * if CODEC_CAP_DR1 is not set then reget_buffer() must call
     * avcodec_default_reget_buffer() instead of providing buffers allocated by
     * some other means.
     * - encoding: unused
     * - decoding: Set by libavcodec, user can override.
     */
    attribute_deprecated
    int (*reget_buffer)(struct AVCodecContext *c, AVFrame *pic);
#endif

    /**
     * This callback is called at the beginning of each frame to get data
     * buffer(s) for it. There may be one contiguous buffer for all the data or
     * there may be a buffer per each data plane or anything in between. What
     * this means is, you may set however many entries in buf[] you feel necessary.
     * Each buffer must be reference-counted using the AVBuffer API (see description
     * of buf[] below).
     *
     * The following fields will be set in the frame before this callback is
     * called:
     * - format
     * - width, height (video only)
     * - sample_rate, channel_layout, nb_samples (audio only)
     * Their values may differ from the corresponding values in
     * AVCodecContext. This callback must use the frame values, not the codec
     * context values, to calculate the required buffer size.
     *
     * This callback must fill the following fields in the frame:
     * - data[]
     * - linesize[]
     * - extended_data:
     *   * if the data is planar audio with more than 8 channels, then this
     *     callback must allocate and fill extended_data to contain all pointers
     *     to all data planes. data[] must hold as many pointers as it can.
     *     extended_data must be allocated with av_malloc() and will be freed in
     *     av_frame_unref().
     *   * otherwise exended_data must point to data
     * - buf[] must contain one or more pointers to AVBufferRef structures. Each of
     *   the frame's data and extended_data pointers must be contained in these. That
     *   is, one AVBufferRef for each allocated chunk of memory, not necessarily one
     *   AVBufferRef per data[] entry. See: av_buffer_create(), av_buffer_alloc(),
     *   and av_buffer_ref().
     * - extended_buf and nb_extended_buf must be allocated with av_malloc() by
     *   this callback and filled with the extra buffers if there are more
     *   buffers than buf[] can hold. extended_buf will be freed in
     *   av_frame_unref().
     *
     * If CODEC_CAP_DR1 is not set then get_buffer2() must call
     * avcodec_default_get_buffer2() instead of providing buffers allocated by
     * some other means.
     *
     * Each data plane must be aligned to the maximum required by the target
     * CPU.
     *
     * @see avcodec_default_get_buffer2()
     *
     * Video:
     *
     * If AV_GET_BUFFER_FLAG_REF is set in flags then the frame may be reused
     * (read and/or written to if it is writable) later by libavcodec.
     *
     * avcodec_align_dimensions2() should be used to find the required width and
     * height, as they normally need to be rounded up to the next multiple of 16.
     *
     * Some decoders do not support linesizes changing between frames.
     *
     * If frame multithreading is used and thread_safe_callbacks is set,
     * this callback may be called from a different thread, but not from more
     * than one at once. Does not need to be reentrant.
     *
     * @see avcodec_align_dimensions2()
     *
     * Audio:
     *
     * Decoders request a buffer of a particular size by setting
     * AVFrame.nb_samples prior to calling get_buffer2(). The decoder may,
     * however, utilize only part of the buffer by setting AVFrame.nb_samples
     * to a smaller value in the output frame.
     *
     * As a convenience, av_samples_get_buffer_size() and
     * av_samples_fill_arrays() in libavutil may be used by custom get_buffer2()
     * functions to find the required data size and to fill data pointers and
     * linesize. In AVFrame.linesize, only linesize[0] may be set for audio
     * since all planes must be the same size.
     *
     * @see av_samples_get_buffer_size(), av_samples_fill_arrays()
     *
     * - encoding: unused
     * - decoding: Set by libavcodec, user can override.
     */
    int (*get_buffer2)(struct AVCodecContext *s, AVFrame *frame, int flags);

    /**
     * If non-zero, the decoded audio and video frames returned from
     * avcodec_decode_video2() and avcodec_decode_audio4() are reference-counted
     * and are valid indefinitely. The caller must free them with
     * av_frame_unref() when they are not needed anymore.
     * Otherwise, the decoded frames must not be freed by the caller and are
     * only valid until the next decode call.
     *
     * - encoding: unused
     * - decoding: set by the caller before avcodec_open2().
     */
    int refcounted_frames;

    /* - encoding parameters */
    float qcompress;  ///< amount of qscale change between easy & hard scenes (0.0-1.0)
    float qblur;      ///< amount of qscale smoothing over time (0.0-1.0)

    /**
     * minimum quantizer
     * - encoding: Set by user.
     * - decoding: unused
     */
    int qmin;

    /**
     * maximum quantizer
     * - encoding: Set by user.
     * - decoding: unused
     */
    int qmax;

    /**
     * maximum quantizer difference between frames
     * - encoding: Set by user.
     * - decoding: unused
     */
    int max_qdiff;

    /**
     * ratecontrol qmin qmax limiting method
     * 0-> clipping, 1-> use a nice continuous function to limit qscale within qmin/qmax.
     * - encoding: Set by user.
     * - decoding: unused
     */
    float rc_qsquish;

    float rc_qmod_amp;
    int rc_qmod_freq;

    /**
     * decoder bitstream buffer size
     * - encoding: Set by user.
     * - decoding: unused
     */
    int rc_buffer_size;

    /**
     * ratecontrol override, see RcOverride
     * - encoding: Allocated/set/freed by user.
     * - decoding: unused
     */
    int rc_override_count;
    RcOverride *rc_override;

    /**
     * rate control equation
     * - encoding: Set by user
     * - decoding: unused
     */
    const char *rc_eq;

    /**
     * maximum bitrate
     * - encoding: Set by user.
     * - decoding: unused
     */
    int rc_max_rate;

    /**
     * minimum bitrate
     * - encoding: Set by user.
     * - decoding: unused
     */
    int rc_min_rate;

    float rc_buffer_aggressivity;

    /**
     * initial complexity for pass1 ratecontrol
     * - encoding: Set by user.
     * - decoding: unused
     */
    float rc_initial_cplx;

    /**
     * Ratecontrol attempt to use, at maximum, <value> of what can be used without an underflow.
     * - encoding: Set by user.
     * - decoding: unused.
     */
    float rc_max_available_vbv_use;

    /**
     * Ratecontrol attempt to use, at least, <value> times the amount needed to prevent a vbv overflow.
     * - encoding: Set by user.
     * - decoding: unused.
     */
    float rc_min_vbv_overflow_use;

    /**
     * Number of bits which should be loaded into the rc buffer before decoding starts.
     * - encoding: Set by user.
     * - decoding: unused
     */
    int rc_initial_buffer_occupancy;

#define FF_CODER_TYPE_VLC       0
#define FF_CODER_TYPE_AC        1
#define FF_CODER_TYPE_RAW       2
#define FF_CODER_TYPE_RLE       3
#define FF_CODER_TYPE_DEFLATE   4
    /**
     * coder type
     * - encoding: Set by user.
     * - decoding: unused
     */
    int coder_type;

    /**
     * context model
     * - encoding: Set by user.
     * - decoding: unused
     */
    int context_model;

    /**
     * minimum Lagrange multiplier
     * - encoding: Set by user.
     * - decoding: unused
     */
    int lmin;

    /**
     * maximum Lagrange multiplier
     * - encoding: Set by user.
     * - decoding: unused
     */
    int lmax;

    /**
     * frame skip threshold
     * - encoding: Set by user.
     * - decoding: unused
     */
    int frame_skip_threshold;

    /**
     * frame skip factor
     * - encoding: Set by user.
     * - decoding: unused
     */
    int frame_skip_factor;

    /**
     * frame skip exponent
     * - encoding: Set by user.
     * - decoding: unused
     */
    int frame_skip_exp;

    /**
     * frame skip comparison function
     * - encoding: Set by user.
     * - decoding: unused
     */
    int frame_skip_cmp;

    /**
     * trellis RD quantization
     * - encoding: Set by user.
     * - decoding: unused
     */
    int trellis;

    /**
     * - encoding: Set by user.
     * - decoding: unused
     */
    int min_prediction_order;

    /**
     * - encoding: Set by user.
     * - decoding: unused
     */
    int max_prediction_order;

    /**
     * GOP timecode frame start number
     * - encoding: Set by user, in non drop frame format
     * - decoding: Set by libavcodec (timecode in the 25 bits format, -1 if unset)
     */
    int64_t timecode_frame_start;

    /* The RTP callback: This function is called    */
    /* every time the encoder has a packet to send. */
    /* It depends on the encoder if the data starts */
    /* with a Start Code (it should). H.263 does.   */
    /* mb_nb contains the number of macroblocks     */
    /* encoded in the RTP payload.                  */
    void (*rtp_callback)(struct AVCodecContext *avctx, void *data, int size, int mb_nb);

    int rtp_payload_size;   /* The size of the RTP payload: the coder will  */
                            /* do its best to deliver a chunk with size     */
                            /* below rtp_payload_size, the chunk will start */
                            /* with a start code on some codecs like H.263. */
                            /* This doesn't take account of any particular  */
                            /* headers inside the transmitted RTP payload.  */

    /* statistics, used for 2-pass encoding */
    int mv_bits;
    int header_bits;
    int i_tex_bits;
    int p_tex_bits;
    int i_count;
    int p_count;
    int skip_count;
    int misc_bits;

    /**
     * number of bits used for the previously encoded frame
     * - encoding: Set by libavcodec.
     * - decoding: unused
     */
    int frame_bits;

    /**
     * pass1 encoding statistics output buffer
     * - encoding: Set by libavcodec.
     * - decoding: unused
     */
    char *stats_out;

    /**
     * pass2 encoding statistics input buffer
     * Concatenated stuff from stats_out of pass1 should be placed here.
     * - encoding: Allocated/set/freed by user.
     * - decoding: unused
     */
    char *stats_in;

    /**
     * Work around bugs in encoders which sometimes cannot be detected automatically.
     * - encoding: Set by user
     * - decoding: Set by user
     */
    int workaround_bugs;
#define FF_BUG_AUTODETECT       1  ///< autodetection
#if FF_API_OLD_MSMPEG4
#define FF_BUG_OLD_MSMPEG4      2
#endif
#define FF_BUG_XVID_ILACE       4
#define FF_BUG_UMP4             8
#define FF_BUG_NO_PADDING       16
#define FF_BUG_AMV              32
#if FF_API_AC_VLC
#define FF_BUG_AC_VLC           0  ///< Will be removed, libavcodec can now handle these non-compliant files by default.
#endif
#define FF_BUG_QPEL_CHROMA      64
#define FF_BUG_STD_QPEL         128
#define FF_BUG_QPEL_CHROMA2     256
#define FF_BUG_DIRECT_BLOCKSIZE 512
#define FF_BUG_EDGE             1024
#define FF_BUG_HPEL_CHROMA      2048
#define FF_BUG_DC_CLIP          4096
#define FF_BUG_MS               8192 ///< Work around various bugs in Microsoft's broken decoders.
#define FF_BUG_TRUNCATED       16384

    /**
     * strictly follow the standard (MPEG4, ...).
     * - encoding: Set by user.
     * - decoding: Set by user.
     * Setting this to STRICT or higher means the encoder and decoder will
     * generally do stupid things, whereas setting it to unofficial or lower
     * will mean the encoder might produce output that is not supported by all
     * spec-compliant decoders. Decoders don't differentiate between normal,
     * unofficial and experimental (that is, they always try to decode things
     * when they can) unless they are explicitly asked to behave stupidly
     * (=strictly conform to the specs)
     */
    int strict_std_compliance;
#define FF_COMPLIANCE_VERY_STRICT   2 ///< Strictly conform to an older more strict version of the spec or reference software.
#define FF_COMPLIANCE_STRICT        1 ///< Strictly conform to all the things in the spec no matter what consequences.
#define FF_COMPLIANCE_NORMAL        0
#define FF_COMPLIANCE_UNOFFICIAL   -1 ///< Allow unofficial extensions
#define FF_COMPLIANCE_EXPERIMENTAL -2 ///< Allow nonstandardized experimental things.

    /**
     * error concealment flags
     * - encoding: unused
     * - decoding: Set by user.
     */
    int error_concealment;
#define FF_EC_GUESS_MVS   1
#define FF_EC_DEBLOCK     2

    /**
     * debug
     * - encoding: Set by user.
     * - decoding: Set by user.
     */
    int debug;
#define FF_DEBUG_PICT_INFO   1
#define FF_DEBUG_RC          2
#define FF_DEBUG_BITSTREAM   4
#define FF_DEBUG_MB_TYPE     8
#define FF_DEBUG_QP          16
#if FF_API_DEBUG_MV
/**
 * @deprecated this option does nothing
 */
#define FF_DEBUG_MV          32
#endif
#define FF_DEBUG_DCT_COEFF   0x00000040
#define FF_DEBUG_SKIP        0x00000080
#define FF_DEBUG_STARTCODE   0x00000100
#define FF_DEBUG_PTS         0x00000200
#define FF_DEBUG_ER          0x00000400
#define FF_DEBUG_MMCO        0x00000800
#define FF_DEBUG_BUGS        0x00001000
#if FF_API_DEBUG_MV
#define FF_DEBUG_VIS_QP      0x00002000 ///< only access through AVOptions from outside libavcodec
#define FF_DEBUG_VIS_MB_TYPE 0x00004000 ///< only access through AVOptions from outside libavcodec
#endif
#define FF_DEBUG_BUFFERS     0x00008000
#define FF_DEBUG_THREADS     0x00010000
#define FF_DEBUG_NOMC        0x01000000

#if FF_API_DEBUG_MV
    /**
     * debug
     * Code outside libavcodec should access this field using AVOptions
     * - encoding: Set by user.
     * - decoding: Set by user.
     */
    int debug_mv;
#define FF_DEBUG_VIS_MV_P_FOR  0x00000001 //visualize forward predicted MVs of P frames
#define FF_DEBUG_VIS_MV_B_FOR  0x00000002 //visualize forward predicted MVs of B frames
#define FF_DEBUG_VIS_MV_B_BACK 0x00000004 //visualize backward predicted MVs of B frames
#endif

    /**
     * Error recognition; may misdetect some more or less valid parts as errors.
     * - encoding: unused
     * - decoding: Set by user.
     */
    int err_recognition;

/**
 * Verify checksums embedded in the bitstream (could be of either encoded or
 * decoded data, depending on the codec) and print an error message on mismatch.
 * If AV_EF_EXPLODE is also set, a mismatching checksum will result in the
 * decoder returning an error.
 */
#define AV_EF_CRCCHECK  (1<<0)
#define AV_EF_BITSTREAM (1<<1)          ///< detect bitstream specification deviations
#define AV_EF_BUFFER    (1<<2)          ///< detect improper bitstream length
#define AV_EF_EXPLODE   (1<<3)          ///< abort decoding on minor error detection

#define AV_EF_IGNORE_ERR (1<<15)        ///< ignore errors and continue
#define AV_EF_CAREFUL    (1<<16)        ///< consider things that violate the spec, are fast to calculate and have not been seen in the wild as errors
#define AV_EF_COMPLIANT  (1<<17)        ///< consider all spec non compliances as errors
#define AV_EF_AGGRESSIVE (1<<18)        ///< consider things that a sane encoder should not do as an error


    /**
     * opaque 64bit number (generally a PTS) that will be reordered and
     * output in AVFrame.reordered_opaque
     * @deprecated in favor of pkt_pts
     * - encoding: unused
     * - decoding: Set by user.
     */
    int64_t reordered_opaque;

    /**
     * Hardware accelerator in use
     * - encoding: unused.
     * - decoding: Set by libavcodec
     */
    struct AVHWAccel *hwaccel;

    /**
     * Hardware accelerator context.
     * For some hardware accelerators, a global context needs to be
     * provided by the user. In that case, this holds display-dependent
     * data FFmpeg cannot instantiate itself. Please refer to the
     * FFmpeg HW accelerator documentation to know how to fill this
     * is. e.g. for VA API, this is a struct vaapi_context.
     * - encoding: unused
     * - decoding: Set by user
     */
    void *hwaccel_context;

    /**
     * error
     * - encoding: Set by libavcodec if flags&CODEC_FLAG_PSNR.
     * - decoding: unused
     */
    uint64_t error[AV_NUM_DATA_POINTERS];

    /**
     * DCT algorithm, see FF_DCT_* below
     * - encoding: Set by user.
     * - decoding: unused
     */
    int dct_algo;
#define FF_DCT_AUTO    0
#define FF_DCT_FASTINT 1
#define FF_DCT_INT     2
#define FF_DCT_MMX     3
#define FF_DCT_ALTIVEC 5
#define FF_DCT_FAAN    6

    /**
     * IDCT algorithm, see FF_IDCT_* below.
     * - encoding: Set by user.
     * - decoding: Set by user.
     */
    int idct_algo;
#define FF_IDCT_AUTO          0
#define FF_IDCT_INT           1
#define FF_IDCT_SIMPLE        2
#define FF_IDCT_SIMPLEMMX     3
#define FF_IDCT_ARM           7
#define FF_IDCT_ALTIVEC       8
#if FF_API_ARCH_SH4
#define FF_IDCT_SH4           9
#endif
#define FF_IDCT_SIMPLEARM     10
#define FF_IDCT_IPP           13
#define FF_IDCT_XVIDMMX       14
#define FF_IDCT_SIMPLEARMV5TE 16
#define FF_IDCT_SIMPLEARMV6   17
#if FF_API_ARCH_SPARC
#define FF_IDCT_SIMPLEVIS     18
#endif
#define FF_IDCT_FAAN          20
#define FF_IDCT_SIMPLENEON    22
#if FF_API_ARCH_ALPHA
#define FF_IDCT_SIMPLEALPHA   23
#endif

    /**
     * bits per sample/pixel from the demuxer (needed for huffyuv).
     * - encoding: Set by libavcodec.
     * - decoding: Set by user.
     */
     int bits_per_coded_sample;

    /**
     * Bits per sample/pixel of internal libavcodec pixel/sample format.
     * - encoding: set by user.
     * - decoding: set by libavcodec.
     */
    int bits_per_raw_sample;

#if FF_API_LOWRES
    /**
     * low resolution decoding, 1-> 1/2 size, 2->1/4 size
     * - encoding: unused
     * - decoding: Set by user.
     * Code outside libavcodec should access this field using:
     * av_codec_{get,set}_lowres(avctx)
     */
     int lowres;
#endif

    /**
     * the picture in the bitstream
     * - encoding: Set by libavcodec.
     * - decoding: unused
     */
    AVFrame *coded_frame;

    /**
     * thread count
     * is used to decide how many independent tasks should be passed to execute()
     * - encoding: Set by user.
     * - decoding: Set by user.
     */
    int thread_count;

    /**
     * Which multithreading methods to use.
     * Use of FF_THREAD_FRAME will increase decoding delay by one frame per thread,
     * so clients which cannot provide future frames should not use it.
     *
     * - encoding: Set by user, otherwise the default is used.
     * - decoding: Set by user, otherwise the default is used.
     */
    int thread_type;
#define FF_THREAD_FRAME   1 ///< Decode more than one frame at once
#define FF_THREAD_SLICE   2 ///< Decode more than one part of a single frame at once

    /**
     * Which multithreading methods are in use by the codec.
     * - encoding: Set by libavcodec.
     * - decoding: Set by libavcodec.
     */
    int active_thread_type;

    /**
     * Set by the client if its custom get_buffer() callback can be called
     * synchronously from another thread, which allows faster multithreaded decoding.
     * draw_horiz_band() will be called from other threads regardless of this setting.
     * Ignored if the default get_buffer() is used.
     * - encoding: Set by user.
     * - decoding: Set by user.
     */
    int thread_safe_callbacks;

    /**
     * The codec may call this to execute several independent things.
     * It will return only after finishing all tasks.
     * The user may replace this with some multithreaded implementation,
     * the default implementation will execute the parts serially.
     * @param count the number of things to execute
     * - encoding: Set by libavcodec, user can override.
     * - decoding: Set by libavcodec, user can override.
     */
    int (*execute)(struct AVCodecContext *c, int (*func)(struct AVCodecContext *c2, void *arg), void *arg2, int *ret, int count, int size);

    /**
     * The codec may call this to execute several independent things.
     * It will return only after finishing all tasks.
     * The user may replace this with some multithreaded implementation,
     * the default implementation will execute the parts serially.
     * Also see avcodec_thread_init and e.g. the --enable-pthread configure option.
     * @param c context passed also to func
     * @param count the number of things to execute
     * @param arg2 argument passed unchanged to func
     * @param ret return values of executed functions, must have space for "count" values. May be NULL.
     * @param func function that will be called count times, with jobnr from 0 to count-1.
     *             threadnr will be in the range 0 to c->thread_count-1 < MAX_THREADS and so that no
     *             two instances of func executing at the same time will have the same threadnr.
     * @return always 0 currently, but code should handle a future improvement where when any call to func
     *         returns < 0 no further calls to func may be done and < 0 is returned.
     * - encoding: Set by libavcodec, user can override.
     * - decoding: Set by libavcodec, user can override.
     */
    int (*execute2)(struct AVCodecContext *c, int (*func)(struct AVCodecContext *c2, void *arg, int jobnr, int threadnr), void *arg2, int *ret, int count);

#if FF_API_THREAD_OPAQUE
    /**
     * @deprecated this field should not be used from outside of lavc
     */
    attribute_deprecated
    void *thread_opaque;
#endif

    /**
     * noise vs. sse weight for the nsse comparison function
     * - encoding: Set by user.
     * - decoding: unused
     */
     int nsse_weight;

    /**
     * profile
     * - encoding: Set by user.
     * - decoding: Set by libavcodec.
     */
     int profile;
#define FF_PROFILE_UNKNOWN -99
#define FF_PROFILE_RESERVED -100

#define FF_PROFILE_AAC_MAIN 0
#define FF_PROFILE_AAC_LOW  1
#define FF_PROFILE_AAC_SSR  2
#define FF_PROFILE_AAC_LTP  3
#define FF_PROFILE_AAC_HE   4
#define FF_PROFILE_AAC_HE_V2 28
#define FF_PROFILE_AAC_LD   22
#define FF_PROFILE_AAC_ELD  38
#define FF_PROFILE_MPEG2_AAC_LOW 128
#define FF_PROFILE_MPEG2_AAC_HE  131

#define FF_PROFILE_DTS         20
#define FF_PROFILE_DTS_ES      30
#define FF_PROFILE_DTS_96_24   40
#define FF_PROFILE_DTS_HD_HRA  50
#define FF_PROFILE_DTS_HD_MA   60

#define FF_PROFILE_MPEG2_422    0
#define FF_PROFILE_MPEG2_HIGH   1
#define FF_PROFILE_MPEG2_SS     2
#define FF_PROFILE_MPEG2_SNR_SCALABLE  3
#define FF_PROFILE_MPEG2_MAIN   4
#define FF_PROFILE_MPEG2_SIMPLE 5

#define FF_PROFILE_H264_CONSTRAINED  (1<<9)  // 8+1; constraint_set1_flag
#define FF_PROFILE_H264_INTRA        (1<<11) // 8+3; constraint_set3_flag

#define FF_PROFILE_H264_BASELINE             66
#define FF_PROFILE_H264_CONSTRAINED_BASELINE (66|FF_PROFILE_H264_CONSTRAINED)
#define FF_PROFILE_H264_MAIN                 77
#define FF_PROFILE_H264_EXTENDED             88
#define FF_PROFILE_H264_HIGH                 100
#define FF_PROFILE_H264_HIGH_10              110
#define FF_PROFILE_H264_HIGH_10_INTRA        (110|FF_PROFILE_H264_INTRA)
#define FF_PROFILE_H264_HIGH_422             122
#define FF_PROFILE_H264_HIGH_422_INTRA       (122|FF_PROFILE_H264_INTRA)
#define FF_PROFILE_H264_HIGH_444             144
#define FF_PROFILE_H264_HIGH_444_PREDICTIVE  244
#define FF_PROFILE_H264_HIGH_444_INTRA       (244|FF_PROFILE_H264_INTRA)
#define FF_PROFILE_H264_CAVLC_444            44

#define FF_PROFILE_VC1_SIMPLE   0
#define FF_PROFILE_VC1_MAIN     1
#define FF_PROFILE_VC1_COMPLEX  2
#define FF_PROFILE_VC1_ADVANCED 3

#define FF_PROFILE_MPEG4_SIMPLE                     0
#define FF_PROFILE_MPEG4_SIMPLE_SCALABLE            1
#define FF_PROFILE_MPEG4_CORE                       2
#define FF_PROFILE_MPEG4_MAIN                       3
#define FF_PROFILE_MPEG4_N_BIT                      4
#define FF_PROFILE_MPEG4_SCALABLE_TEXTURE           5
#define FF_PROFILE_MPEG4_SIMPLE_FACE_ANIMATION      6
#define FF_PROFILE_MPEG4_BASIC_ANIMATED_TEXTURE     7
#define FF_PROFILE_MPEG4_HYBRID                     8
#define FF_PROFILE_MPEG4_ADVANCED_REAL_TIME         9
#define FF_PROFILE_MPEG4_CORE_SCALABLE             10
#define FF_PROFILE_MPEG4_ADVANCED_CODING           11
#define FF_PROFILE_MPEG4_ADVANCED_CORE             12
#define FF_PROFILE_MPEG4_ADVANCED_SCALABLE_TEXTURE 13
#define FF_PROFILE_MPEG4_SIMPLE_STUDIO             14
#define FF_PROFILE_MPEG4_ADVANCED_SIMPLE           15

#define FF_PROFILE_JPEG2000_CSTREAM_RESTRICTION_0   0
#define FF_PROFILE_JPEG2000_CSTREAM_RESTRICTION_1   1
#define FF_PROFILE_JPEG2000_CSTREAM_NO_RESTRICTION  2
#define FF_PROFILE_JPEG2000_DCINEMA_2K              3
#define FF_PROFILE_JPEG2000_DCINEMA_4K              4


#define FF_PROFILE_HEVC_MAIN                        1
#define FF_PROFILE_HEVC_MAIN_10                     2
#define FF_PROFILE_HEVC_MAIN_STILL_PICTURE          3

    /**
     * level
     * - encoding: Set by user.
     * - decoding: Set by libavcodec.
     */
     int level;
#define FF_LEVEL_UNKNOWN -99

    /**
     * Skip loop filtering for selected frames.
     * - encoding: unused
     * - decoding: Set by user.
     */
    enum AVDiscard skip_loop_filter;

    /**
     * Skip IDCT/dequantization for selected frames.
     * - encoding: unused
     * - decoding: Set by user.
     */
    enum AVDiscard skip_idct;

    /**
     * Skip decoding for selected frames.
     * - encoding: unused
     * - decoding: Set by user.
     */
    enum AVDiscard skip_frame;

    /**
     * Header containing style information for text subtitles.
     * For SUBTITLE_ASS subtitle type, it should contain the whole ASS
     * [Script Info] and [V4+ Styles] section, plus the [Events] line and
     * the Format line following. It shouldn't include any Dialogue line.
     * - encoding: Set/allocated/freed by user (before avcodec_open2())
     * - decoding: Set/allocated/freed by libavcodec (by avcodec_open2())
     */
    uint8_t *subtitle_header;
    int subtitle_header_size;

#if FF_API_ERROR_RATE
    /**
     * @deprecated use the 'error_rate' private AVOption of the mpegvideo
     * encoders
     */
    attribute_deprecated
    int error_rate;
#endif

#if FF_API_CODEC_PKT
    /**
     * @deprecated this field is not supposed to be accessed from outside lavc
     */
    attribute_deprecated
    AVPacket *pkt;
#endif

    /**
     * VBV delay coded in the last frame (in periods of a 27 MHz clock).
     * Used for compliant TS muxing.
     * - encoding: Set by libavcodec.
     * - decoding: unused.
     */
    uint64_t vbv_delay;

    /**
     * Timebase in which pkt_dts/pts and AVPacket.dts/pts are.
     * Code outside libavcodec should access this field using:
     * av_codec_{get,set}_pkt_timebase(avctx)
     * - encoding unused.
     * - decoding set by user.
     */
    AVRational pkt_timebase;

    /**
     * AVCodecDescriptor
     * Code outside libavcodec should access this field using:
     * av_codec_{get,set}_codec_descriptor(avctx)
     * - encoding: unused.
     * - decoding: set by libavcodec.
     */
    const AVCodecDescriptor *codec_descriptor;

#if !FF_API_LOWRES
    /**
     * low resolution decoding, 1-> 1/2 size, 2->1/4 size
     * - encoding: unused
     * - decoding: Set by user.
     * Code outside libavcodec should access this field using:
     * av_codec_{get,set}_lowres(avctx)
     */
     int lowres;
#endif

    /**
     * Current statistics for PTS correction.
     * - decoding: maintained and used by libavcodec, not intended to be used by user apps
     * - encoding: unused
     */
    int64_t pts_correction_num_faulty_pts; /// Number of incorrect PTS values so far
    int64_t pts_correction_num_faulty_dts; /// Number of incorrect DTS values so far
    int64_t pts_correction_last_pts;       /// PTS of the last frame
    int64_t pts_correction_last_dts;       /// DTS of the last frame

    /**
     * Character encoding of the input subtitles file.
     * - decoding: set by user
     * - encoding: unused
     */
    char *sub_charenc;

    /**
     * Subtitles character encoding mode. Formats or codecs might be adjusting
     * this setting (if they are doing the conversion themselves for instance).
     * - decoding: set by libavcodec
     * - encoding: unused
     */
    int sub_charenc_mode;
#define FF_SUB_CHARENC_MODE_DO_NOTHING  -1  ///< do nothing (demuxer outputs a stream supposed to be already in UTF-8, or the codec is bitmap for instance)
#define FF_SUB_CHARENC_MODE_AUTOMATIC    0  ///< libavcodec will select the mode itself
#define FF_SUB_CHARENC_MODE_PRE_DECODER  1  ///< the AVPacket data needs to be recoded to UTF-8 before being fed to the decoder, requires iconv

    /**
     * Skip processing alpha if supported by codec.
     * Note that if the format uses pre-multiplied alpha (common with VP6,
     * and recommended due to better video quality/compression)
     * the image will look as if alpha-blended onto a black background.
     * However for formats that do not use pre-multiplied alpha
     * there might be serious artefacts (though e.g. libswscale currently
     * assumes pre-multiplied alpha anyway).
     * Code outside libavcodec should access this field using AVOptions
     *
     * - decoding: set by user
     * - encoding: unused
     */
    int skip_alpha;

    /**
     * Number of samples to skip after a discontinuity
     * - decoding: unused
     * - encoding: set by libavcodec
     */
    int seek_preroll;

#if !FF_API_DEBUG_MV
    /**
     * debug motion vectors
     * Code outside libavcodec should access this field using AVOptions
     * - encoding: Set by user.
     * - decoding: Set by user.
     */
    int debug_mv;
#define FF_DEBUG_VIS_MV_P_FOR  0x00000001 //visualize forward predicted MVs of P frames
#define FF_DEBUG_VIS_MV_B_FOR  0x00000002 //visualize forward predicted MVs of B frames
#define FF_DEBUG_VIS_MV_B_BACK 0x00000004 //visualize backward predicted MVs of B frames
#endif

    /**
     * custom intra quantization matrix
     * Code outside libavcodec should access this field using av_codec_g/set_chroma_intra_matrix()
     * - encoding: Set by user, can be NULL.
     * - decoding: unused.
     */
    uint16_t *chroma_intra_matrix;
} AVCodecContext;

AVRational av_codec_get_pkt_timebase         (const AVCodecContext *avctx);
void       av_codec_set_pkt_timebase         (AVCodecContext *avctx, AVRational val);

const AVCodecDescriptor *av_codec_get_codec_descriptor(const AVCodecContext *avctx);
void                     av_codec_set_codec_descriptor(AVCodecContext *avctx, const AVCodecDescriptor *desc);

int  av_codec_get_lowres(const AVCodecContext *avctx);
void av_codec_set_lowres(AVCodecContext *avctx, int val);

int  av_codec_get_seek_preroll(const AVCodecContext *avctx);
void av_codec_set_seek_preroll(AVCodecContext *avctx, int val);

uint16_t *av_codec_get_chroma_intra_matrix(const AVCodecContext *avctx);
void av_codec_set_chroma_intra_matrix(AVCodecContext *avctx, uint16_t *val);

/**
 * AVProfile.
 */
typedef struct AVProfile {
    int profile;
    const char *name; ///< short name for the profile
} AVProfile;

typedef struct AVCodecDefault AVCodecDefault;

struct AVSubtitle;

/**
 * AVCodec.
 */
typedef struct AVCodec {
    /**
     * Name of the codec implementation.
     * The name is globally unique among encoders and among decoders (but an
     * encoder and a decoder can share the same name).
     * This is the primary way to find a codec from the user perspective.
     */
    const char *name;
    /**
     * Descriptive name for the codec, meant to be more human readable than name.
     * You should use the NULL_IF_CONFIG_SMALL() macro to define it.
     */
    const char *long_name;
    enum AVMediaType type;
    enum AVCodecID id;
    /**
     * Codec capabilities.
     * see CODEC_CAP_*
     */
    int capabilities;
    const AVRational *supported_framerates; ///< array of supported framerates, or NULL if any, array is terminated by {0,0}
    const enum AVPixelFormat *pix_fmts;     ///< array of supported pixel formats, or NULL if unknown, array is terminated by -1
    const int *supported_samplerates;       ///< array of supported audio samplerates, or NULL if unknown, array is terminated by 0
    const enum AVSampleFormat *sample_fmts; ///< array of supported sample formats, or NULL if unknown, array is terminated by -1
    const uint64_t *channel_layouts;         ///< array of support channel layouts, or NULL if unknown. array is terminated by 0
#if FF_API_LOWRES
    uint8_t max_lowres;                     ///< maximum value for lowres supported by the decoder, no direct access, use av_codec_get_max_lowres()
#endif
    const AVClass *priv_class;              ///< AVClass for the private context
    const AVProfile *profiles;              ///< array of recognized profiles, or NULL if unknown, array is terminated by {FF_PROFILE_UNKNOWN}

    /*****************************************************************
     * No fields below this line are part of the public API. They
     * may not be used outside of libavcodec and can be changed and
     * removed at will.
     * New public fields should be added right above.
     *****************************************************************
     */
    int priv_data_size;
    struct AVCodec *next;
    /**
     * @name Frame-level threading support functions
     * @{
     */
    /**
     * If defined, called on thread contexts when they are created.
     * If the codec allocates writable tables in init(), re-allocate them here.
     * priv_data will be set to a copy of the original.
     */
    int (*init_thread_copy)(AVCodecContext *);
    /**
     * Copy necessary context variables from a previous thread context to the current one.
     * If not defined, the next thread will start automatically; otherwise, the codec
     * must call ff_thread_finish_setup().
     *
     * dst and src will (rarely) point to the same context, in which case memcpy should be skipped.
     */
    int (*update_thread_context)(AVCodecContext *dst, const AVCodecContext *src);
    /** @} */

    /**
     * Private codec-specific defaults.
     */
    const AVCodecDefault *defaults;

    /**
     * Initialize codec static data, called from avcodec_register().
     */
    void (*init_static_data)(struct AVCodec *codec);

    int (*init)(AVCodecContext *);
    int (*encode_sub)(AVCodecContext *, uint8_t *buf, int buf_size,
                      const struct AVSubtitle *sub);
    /**
     * Encode data to an AVPacket.
     *
     * @param      avctx          codec context
     * @param      avpkt          output AVPacket (may contain a user-provided buffer)
     * @param[in]  frame          AVFrame containing the raw data to be encoded
     * @param[out] got_packet_ptr encoder sets to 0 or 1 to indicate that a
     *                            non-empty packet was returned in avpkt.
     * @return 0 on success, negative error code on failure
     */
    int (*encode2)(AVCodecContext *avctx, AVPacket *avpkt, const AVFrame *frame,
                   int *got_packet_ptr);
    int (*decode)(AVCodecContext *, void *outdata, int *outdata_size, AVPacket *avpkt);
    int (*close)(AVCodecContext *);
    /**
     * Flush buffers.
     * Will be called when seeking
     */
    void (*flush)(AVCodecContext *);
} AVCodec;

int av_codec_get_max_lowres(const AVCodec *codec);

struct MpegEncContext;

/**
 * AVHWAccel.
 */
typedef struct AVHWAccel {
    /**
     * Name of the hardware accelerated codec.
     * The name is globally unique among encoders and among decoders (but an
     * encoder and a decoder can share the same name).
     */
    const char *name;

    /**
     * Type of codec implemented by the hardware accelerator.
     *
     * See AVMEDIA_TYPE_xxx
     */
    enum AVMediaType type;

    /**
     * Codec implemented by the hardware accelerator.
     *
     * See AV_CODEC_ID_xxx
     */
    enum AVCodecID id;

    /**
     * Supported pixel format.
     *
     * Only hardware accelerated formats are supported here.
     */
    enum AVPixelFormat pix_fmt;

    /**
     * Hardware accelerated codec capabilities.
     * see FF_HWACCEL_CODEC_CAP_*
     */
    int capabilities;

    /*****************************************************************
     * No fields below this line are part of the public API. They
     * may not be used outside of libavcodec and can be changed and
     * removed at will.
     * New public fields should be added right above.
     *****************************************************************
     */
    struct AVHWAccel *next;

    /**
     * Called at the beginning of each frame or field picture.
     *
     * Meaningful frame information (codec specific) is guaranteed to
     * be parsed at this point. This function is mandatory.
     *
     * Note that buf can be NULL along with buf_size set to 0.
     * Otherwise, this means the whole frame is available at this point.
     *
     * @param avctx the codec context
     * @param buf the frame data buffer base
     * @param buf_size the size of the frame in bytes
     * @return zero if successful, a negative value otherwise
     */
    int (*start_frame)(AVCodecContext *avctx, const uint8_t *buf, uint32_t buf_size);

    /**
     * Callback for each slice.
     *
     * Meaningful slice information (codec specific) is guaranteed to
     * be parsed at this point. This function is mandatory.
     * The only exception is XvMC, that works on MB level.
     *
     * @param avctx the codec context
     * @param buf the slice data buffer base
     * @param buf_size the size of the slice in bytes
     * @return zero if successful, a negative value otherwise
     */
    int (*decode_slice)(AVCodecContext *avctx, const uint8_t *buf, uint32_t buf_size);

    /**
     * Called at the end of each frame or field picture.
     *
     * The whole picture is parsed at this point and can now be sent
     * to the hardware accelerator. This function is mandatory.
     *
     * @param avctx the codec context
     * @return zero if successful, a negative value otherwise
     */
    int (*end_frame)(AVCodecContext *avctx);

    /**
     * Size of per-frame hardware accelerator private data.
     *
     * Private data is allocated with av_mallocz() before
     * AVCodecContext.get_buffer() and deallocated after
     * AVCodecContext.release_buffer().
     */
<<<<<<< HEAD
    int priv_data_size;

    /**
     * Called for every Macroblock in a slice.
     *
     * XvMC uses it to replace the ff_MPV_decode_mb().
     * Instead of decoding to raw picture, MB parameters are
     * stored in an array provided by the video driver.
     *
     * @param s the mpeg context
     */
    void (*decode_mb)(struct MpegEncContext *s);
=======
    int frame_priv_data_size;
>>>>>>> a871ef0c
} AVHWAccel;

/**
 * @defgroup lavc_picture AVPicture
 *
 * Functions for working with AVPicture
 * @{
 */

/**
 * Picture data structure.
 *
 * Up to four components can be stored into it, the last component is
 * alpha.
 */
typedef struct AVPicture {
    uint8_t *data[AV_NUM_DATA_POINTERS];    ///< pointers to the image data planes
    int linesize[AV_NUM_DATA_POINTERS];     ///< number of bytes per line
} AVPicture;

/**
 * @}
 */

enum AVSubtitleType {
    SUBTITLE_NONE,

    SUBTITLE_BITMAP,                ///< A bitmap, pict will be set

    /**
     * Plain text, the text field must be set by the decoder and is
     * authoritative. ass and pict fields may contain approximations.
     */
    SUBTITLE_TEXT,

    /**
     * Formatted text, the ass field must be set by the decoder and is
     * authoritative. pict and text fields may contain approximations.
     */
    SUBTITLE_ASS,
};

#define AV_SUBTITLE_FLAG_FORCED 0x00000001

typedef struct AVSubtitleRect {
    int x;         ///< top left corner  of pict, undefined when pict is not set
    int y;         ///< top left corner  of pict, undefined when pict is not set
    int w;         ///< width            of pict, undefined when pict is not set
    int h;         ///< height           of pict, undefined when pict is not set
    int nb_colors; ///< number of colors in pict, undefined when pict is not set

    /**
     * data+linesize for the bitmap of this subtitle.
     * can be set for text/ass as well once they where rendered
     */
    AVPicture pict;
    enum AVSubtitleType type;

    char *text;                     ///< 0 terminated plain UTF-8 text

    /**
     * 0 terminated ASS/SSA compatible event line.
     * The presentation of this is unaffected by the other values in this
     * struct.
     */
    char *ass;

    int flags;
} AVSubtitleRect;

typedef struct AVSubtitle {
    uint16_t format; /* 0 = graphics */
    uint32_t start_display_time; /* relative to packet pts, in ms */
    uint32_t end_display_time; /* relative to packet pts, in ms */
    unsigned num_rects;
    AVSubtitleRect **rects;
    int64_t pts;    ///< Same as packet pts, in AV_TIME_BASE
} AVSubtitle;

/**
 * If c is NULL, returns the first registered codec,
 * if c is non-NULL, returns the next registered codec after c,
 * or NULL if c is the last one.
 */
AVCodec *av_codec_next(const AVCodec *c);

/**
 * Return the LIBAVCODEC_VERSION_INT constant.
 */
unsigned avcodec_version(void);

/**
 * Return the libavcodec build-time configuration.
 */
const char *avcodec_configuration(void);

/**
 * Return the libavcodec license.
 */
const char *avcodec_license(void);

/**
 * Register the codec codec and initialize libavcodec.
 *
 * @warning either this function or avcodec_register_all() must be called
 * before any other libavcodec functions.
 *
 * @see avcodec_register_all()
 */
void avcodec_register(AVCodec *codec);

/**
 * Register all the codecs, parsers and bitstream filters which were enabled at
 * configuration time. If you do not call this function you can select exactly
 * which formats you want to support, by using the individual registration
 * functions.
 *
 * @see avcodec_register
 * @see av_register_codec_parser
 * @see av_register_bitstream_filter
 */
void avcodec_register_all(void);

/**
 * Allocate an AVCodecContext and set its fields to default values.  The
 * resulting struct can be deallocated by calling avcodec_close() on it followed
 * by av_free().
 *
 * @param codec if non-NULL, allocate private data and initialize defaults
 *              for the given codec. It is illegal to then call avcodec_open2()
 *              with a different codec.
 *              If NULL, then the codec-specific defaults won't be initialized,
 *              which may result in suboptimal default settings (this is
 *              important mainly for encoders, e.g. libx264).
 *
 * @return An AVCodecContext filled with default values or NULL on failure.
 * @see avcodec_get_context_defaults
 */
AVCodecContext *avcodec_alloc_context3(const AVCodec *codec);

/**
 * Set the fields of the given AVCodecContext to default values corresponding
 * to the given codec (defaults may be codec-dependent).
 *
 * Do not call this function if a non-NULL codec has been passed
 * to avcodec_alloc_context3() that allocated this AVCodecContext.
 * If codec is non-NULL, it is illegal to call avcodec_open2() with a
 * different codec on this AVCodecContext.
 */
int avcodec_get_context_defaults3(AVCodecContext *s, const AVCodec *codec);

/**
 * Get the AVClass for AVCodecContext. It can be used in combination with
 * AV_OPT_SEARCH_FAKE_OBJ for examining options.
 *
 * @see av_opt_find().
 */
const AVClass *avcodec_get_class(void);

/**
 * Get the AVClass for AVFrame. It can be used in combination with
 * AV_OPT_SEARCH_FAKE_OBJ for examining options.
 *
 * @see av_opt_find().
 */
const AVClass *avcodec_get_frame_class(void);

/**
 * Get the AVClass for AVSubtitleRect. It can be used in combination with
 * AV_OPT_SEARCH_FAKE_OBJ for examining options.
 *
 * @see av_opt_find().
 */
const AVClass *avcodec_get_subtitle_rect_class(void);

/**
 * Copy the settings of the source AVCodecContext into the destination
 * AVCodecContext. The resulting destination codec context will be
 * unopened, i.e. you are required to call avcodec_open2() before you
 * can use this AVCodecContext to decode/encode video/audio data.
 *
 * @param dest target codec context, should be initialized with
 *             avcodec_alloc_context3(NULL), but otherwise uninitialized
 * @param src source codec context
 * @return AVERROR() on error (e.g. memory allocation error), 0 on success
 */
int avcodec_copy_context(AVCodecContext *dest, const AVCodecContext *src);

#if FF_API_AVFRAME_LAVC
/**
 * @deprecated use av_frame_alloc()
 */
attribute_deprecated
AVFrame *avcodec_alloc_frame(void);

/**
 * Set the fields of the given AVFrame to default values.
 *
 * @param frame The AVFrame of which the fields should be set to default values.
 *
 * @deprecated use av_frame_unref()
 */
attribute_deprecated
void avcodec_get_frame_defaults(AVFrame *frame);

/**
 * Free the frame and any dynamically allocated objects in it,
 * e.g. extended_data.
 *
 * @param frame frame to be freed. The pointer will be set to NULL.
 *
 * @warning this function does NOT free the data buffers themselves
 * (it does not know how, since they might have been allocated with
 *  a custom get_buffer()).
 *
 * @deprecated use av_frame_free()
 */
attribute_deprecated
void avcodec_free_frame(AVFrame **frame);
#endif

/**
 * Initialize the AVCodecContext to use the given AVCodec. Prior to using this
 * function the context has to be allocated with avcodec_alloc_context3().
 *
 * The functions avcodec_find_decoder_by_name(), avcodec_find_encoder_by_name(),
 * avcodec_find_decoder() and avcodec_find_encoder() provide an easy way for
 * retrieving a codec.
 *
 * @warning This function is not thread safe!
 *
 * @code
 * avcodec_register_all();
 * av_dict_set(&opts, "b", "2.5M", 0);
 * codec = avcodec_find_decoder(AV_CODEC_ID_H264);
 * if (!codec)
 *     exit(1);
 *
 * context = avcodec_alloc_context3(codec);
 *
 * if (avcodec_open2(context, codec, opts) < 0)
 *     exit(1);
 * @endcode
 *
 * @param avctx The context to initialize.
 * @param codec The codec to open this context for. If a non-NULL codec has been
 *              previously passed to avcodec_alloc_context3() or
 *              avcodec_get_context_defaults3() for this context, then this
 *              parameter MUST be either NULL or equal to the previously passed
 *              codec.
 * @param options A dictionary filled with AVCodecContext and codec-private options.
 *                On return this object will be filled with options that were not found.
 *
 * @return zero on success, a negative value on error
 * @see avcodec_alloc_context3(), avcodec_find_decoder(), avcodec_find_encoder(),
 *      av_dict_set(), av_opt_find().
 */
int avcodec_open2(AVCodecContext *avctx, const AVCodec *codec, AVDictionary **options);

/**
 * Close a given AVCodecContext and free all the data associated with it
 * (but not the AVCodecContext itself).
 *
 * Calling this function on an AVCodecContext that hasn't been opened will free
 * the codec-specific data allocated in avcodec_alloc_context3() /
 * avcodec_get_context_defaults3() with a non-NULL codec. Subsequent calls will
 * do nothing.
 */
int avcodec_close(AVCodecContext *avctx);

/**
 * Free all allocated data in the given subtitle struct.
 *
 * @param sub AVSubtitle to free.
 */
void avsubtitle_free(AVSubtitle *sub);

/**
 * @}
 */

/**
 * @addtogroup lavc_packet
 * @{
 */

#if FF_API_DESTRUCT_PACKET
/**
 * Default packet destructor.
 * @deprecated use the AVBuffer API instead
 */
attribute_deprecated
void av_destruct_packet(AVPacket *pkt);
#endif

/**
 * Initialize optional fields of a packet with default values.
 *
 * Note, this does not touch the data and size members, which have to be
 * initialized separately.
 *
 * @param pkt packet
 */
void av_init_packet(AVPacket *pkt);

/**
 * Allocate the payload of a packet and initialize its fields with
 * default values.
 *
 * @param pkt packet
 * @param size wanted payload size
 * @return 0 if OK, AVERROR_xxx otherwise
 */
int av_new_packet(AVPacket *pkt, int size);

/**
 * Reduce packet size, correctly zeroing padding
 *
 * @param pkt packet
 * @param size new size
 */
void av_shrink_packet(AVPacket *pkt, int size);

/**
 * Increase packet size, correctly zeroing padding
 *
 * @param pkt packet
 * @param grow_by number of bytes by which to increase the size of the packet
 */
int av_grow_packet(AVPacket *pkt, int grow_by);

/**
 * Initialize a reference-counted packet from av_malloc()ed data.
 *
 * @param pkt packet to be initialized. This function will set the data, size,
 *        buf and destruct fields, all others are left untouched.
 * @param data Data allocated by av_malloc() to be used as packet data. If this
 *        function returns successfully, the data is owned by the underlying AVBuffer.
 *        The caller may not access the data through other means.
 * @param size size of data in bytes, without the padding. I.e. the full buffer
 *        size is assumed to be size + FF_INPUT_BUFFER_PADDING_SIZE.
 *
 * @return 0 on success, a negative AVERROR on error
 */
int av_packet_from_data(AVPacket *pkt, uint8_t *data, int size);

/**
 * @warning This is a hack - the packet memory allocation stuff is broken. The
 * packet is allocated if it was not really allocated.
 */
int av_dup_packet(AVPacket *pkt);

/**
 * Copy packet, including contents
 *
 * @return 0 on success, negative AVERROR on fail
 */
int av_copy_packet(AVPacket *dst, const AVPacket *src);

/**
 * Copy packet side data
 *
 * @return 0 on success, negative AVERROR on fail
 */
int av_copy_packet_side_data(AVPacket *dst, const AVPacket *src);

/**
 * Free a packet.
 *
 * @param pkt packet to free
 */
void av_free_packet(AVPacket *pkt);

/**
 * Allocate new information of a packet.
 *
 * @param pkt packet
 * @param type side information type
 * @param size side information size
 * @return pointer to fresh allocated data or NULL otherwise
 */
uint8_t* av_packet_new_side_data(AVPacket *pkt, enum AVPacketSideDataType type,
                                 int size);

/**
 * Shrink the already allocated side data buffer
 *
 * @param pkt packet
 * @param type side information type
 * @param size new side information size
 * @return 0 on success, < 0 on failure
 */
int av_packet_shrink_side_data(AVPacket *pkt, enum AVPacketSideDataType type,
                               int size);

/**
 * Get side information from packet.
 *
 * @param pkt packet
 * @param type desired side information type
 * @param size pointer for side information size to store (optional)
 * @return pointer to data if present or NULL otherwise
 */
uint8_t* av_packet_get_side_data(AVPacket *pkt, enum AVPacketSideDataType type,
                                 int *size);

int av_packet_merge_side_data(AVPacket *pkt);

int av_packet_split_side_data(AVPacket *pkt);

/**
 * Pack a dictionary for use in side_data.
 *
 * @param dict The dictionary to pack.
 * @param size pointer to store the size of the returned data
 * @return pointer to data if successful, NULL otherwise
 */
uint8_t *av_packet_pack_dictionary(AVDictionary *dict, int *size);
/**
 * Unpack a dictionary from side_data.
 *
 * @param data data from side_data
 * @param size size of the data
 * @param dict the metadata storage dictionary
 * @return 0 on success, < 0 on failure
 */
int av_packet_unpack_dictionary(const uint8_t *data, int size, AVDictionary **dict);


/**
 * Convenience function to free all the side data stored.
 * All the other fields stay untouched.
 *
 * @param pkt packet
 */
void av_packet_free_side_data(AVPacket *pkt);

/**
 * Setup a new reference to the data described by a given packet
 *
 * If src is reference-counted, setup dst as a new reference to the
 * buffer in src. Otherwise allocate a new buffer in dst and copy the
 * data from src into it.
 *
 * All the other fields are copied from src.
 *
 * @see av_packet_unref
 *
 * @param dst Destination packet
 * @param src Source packet
 *
 * @return 0 on success, a negative AVERROR on error.
 */
int av_packet_ref(AVPacket *dst, const AVPacket *src);

/**
 * Wipe the packet.
 *
 * Unreference the buffer referenced by the packet and reset the
 * remaining packet fields to their default values.
 *
 * @param pkt The packet to be unreferenced.
 */
void av_packet_unref(AVPacket *pkt);

/**
 * Move every field in src to dst and reset src.
 *
 * @see av_packet_unref
 *
 * @param src Source packet, will be reset
 * @param dst Destination packet
 */
void av_packet_move_ref(AVPacket *dst, AVPacket *src);

/**
 * Copy only "properties" fields from src to dst.
 *
 * Properties for the purpose of this function are all the fields
 * beside those related to the packet data (buf, data, size)
 *
 * @param dst Destination packet
 * @param src Source packet
 *
 * @return 0 on success AVERROR on failure.
 *
 */
int av_packet_copy_props(AVPacket *dst, const AVPacket *src);

/**
 * @}
 */

/**
 * @addtogroup lavc_decoding
 * @{
 */

/**
 * Find a registered decoder with a matching codec ID.
 *
 * @param id AVCodecID of the requested decoder
 * @return A decoder if one was found, NULL otherwise.
 */
AVCodec *avcodec_find_decoder(enum AVCodecID id);

/**
 * Find a registered decoder with the specified name.
 *
 * @param name name of the requested decoder
 * @return A decoder if one was found, NULL otherwise.
 */
AVCodec *avcodec_find_decoder_by_name(const char *name);

#if FF_API_GET_BUFFER
attribute_deprecated int avcodec_default_get_buffer(AVCodecContext *s, AVFrame *pic);
attribute_deprecated void avcodec_default_release_buffer(AVCodecContext *s, AVFrame *pic);
attribute_deprecated int avcodec_default_reget_buffer(AVCodecContext *s, AVFrame *pic);
#endif

/**
 * The default callback for AVCodecContext.get_buffer2(). It is made public so
 * it can be called by custom get_buffer2() implementations for decoders without
 * CODEC_CAP_DR1 set.
 */
int avcodec_default_get_buffer2(AVCodecContext *s, AVFrame *frame, int flags);

#if FF_API_EMU_EDGE
/**
 * Return the amount of padding in pixels which the get_buffer callback must
 * provide around the edge of the image for codecs which do not have the
 * CODEC_FLAG_EMU_EDGE flag.
 *
 * @return Required padding in pixels.
 *
 * @deprecated CODEC_FLAG_EMU_EDGE is deprecated, so this function is no longer
 * needed
 */
attribute_deprecated
unsigned avcodec_get_edge_width(void);
#endif

/**
 * Modify width and height values so that they will result in a memory
 * buffer that is acceptable for the codec if you do not use any horizontal
 * padding.
 *
 * May only be used if a codec with CODEC_CAP_DR1 has been opened.
 */
void avcodec_align_dimensions(AVCodecContext *s, int *width, int *height);

/**
 * Modify width and height values so that they will result in a memory
 * buffer that is acceptable for the codec if you also ensure that all
 * line sizes are a multiple of the respective linesize_align[i].
 *
 * May only be used if a codec with CODEC_CAP_DR1 has been opened.
 */
void avcodec_align_dimensions2(AVCodecContext *s, int *width, int *height,
                               int linesize_align[AV_NUM_DATA_POINTERS]);

/**
 * Converts AVChromaLocation to swscale x/y chroma position.
 *
 * The positions represent the chroma (0,0) position in a coordinates system
 * with luma (0,0) representing the origin and luma(1,1) representing 256,256
 *
 * @param xpos  horizontal chroma sample position
 * @param ypos  vertical   chroma sample position
 */
int avcodec_enum_to_chroma_pos(int *xpos, int *ypos, enum AVChromaLocation pos);

/**
 * Converts swscale x/y chroma position to AVChromaLocation.
 *
 * The positions represent the chroma (0,0) position in a coordinates system
 * with luma (0,0) representing the origin and luma(1,1) representing 256,256
 *
 * @param xpos  horizontal chroma sample position
 * @param ypos  vertical   chroma sample position
 */
enum AVChromaLocation avcodec_chroma_pos_to_enum(int xpos, int ypos);

#if FF_API_OLD_DECODE_AUDIO
/**
 * Wrapper function which calls avcodec_decode_audio4.
 *
 * @deprecated Use avcodec_decode_audio4 instead.
 *
 * Decode the audio frame of size avpkt->size from avpkt->data into samples.
 * Some decoders may support multiple frames in a single AVPacket, such
 * decoders would then just decode the first frame. In this case,
 * avcodec_decode_audio3 has to be called again with an AVPacket that contains
 * the remaining data in order to decode the second frame etc.
 * If no frame
 * could be outputted, frame_size_ptr is zero. Otherwise, it is the
 * decompressed frame size in bytes.
 *
 * @warning You must set frame_size_ptr to the allocated size of the
 * output buffer before calling avcodec_decode_audio3().
 *
 * @warning The input buffer must be FF_INPUT_BUFFER_PADDING_SIZE larger than
 * the actual read bytes because some optimized bitstream readers read 32 or 64
 * bits at once and could read over the end.
 *
 * @warning The end of the input buffer avpkt->data should be set to 0 to ensure that
 * no overreading happens for damaged MPEG streams.
 *
 * @warning You must not provide a custom get_buffer() when using
 * avcodec_decode_audio3().  Doing so will override it with
 * avcodec_default_get_buffer.  Use avcodec_decode_audio4() instead,
 * which does allow the application to provide a custom get_buffer().
 *
 * @note You might have to align the input buffer avpkt->data and output buffer
 * samples. The alignment requirements depend on the CPU: On some CPUs it isn't
 * necessary at all, on others it won't work at all if not aligned and on others
 * it will work but it will have an impact on performance.
 *
 * In practice, avpkt->data should have 4 byte alignment at minimum and
 * samples should be 16 byte aligned unless the CPU doesn't need it
 * (AltiVec and SSE do).
 *
 * @note Codecs which have the CODEC_CAP_DELAY capability set have a delay
 * between input and output, these need to be fed with avpkt->data=NULL,
 * avpkt->size=0 at the end to return the remaining frames.
 *
 * @param avctx the codec context
 * @param[out] samples the output buffer, sample type in avctx->sample_fmt
 *                     If the sample format is planar, each channel plane will
 *                     be the same size, with no padding between channels.
 * @param[in,out] frame_size_ptr the output buffer size in bytes
 * @param[in] avpkt The input AVPacket containing the input buffer.
 *            You can create such packet with av_init_packet() and by then setting
 *            data and size, some decoders might in addition need other fields.
 *            All decoders are designed to use the least fields possible though.
 * @return On error a negative value is returned, otherwise the number of bytes
 * used or zero if no frame data was decompressed (used) from the input AVPacket.
 */
attribute_deprecated int avcodec_decode_audio3(AVCodecContext *avctx, int16_t *samples,
                         int *frame_size_ptr,
                         AVPacket *avpkt);
#endif

/**
 * Decode the audio frame of size avpkt->size from avpkt->data into frame.
 *
 * Some decoders may support multiple frames in a single AVPacket. Such
 * decoders would then just decode the first frame and the return value would be
 * less than the packet size. In this case, avcodec_decode_audio4 has to be
 * called again with an AVPacket containing the remaining data in order to
 * decode the second frame, etc...  Even if no frames are returned, the packet
 * needs to be fed to the decoder with remaining data until it is completely
 * consumed or an error occurs.
 *
 * Some decoders (those marked with CODEC_CAP_DELAY) have a delay between input
 * and output. This means that for some packets they will not immediately
 * produce decoded output and need to be flushed at the end of decoding to get
 * all the decoded data. Flushing is done by calling this function with packets
 * with avpkt->data set to NULL and avpkt->size set to 0 until it stops
 * returning samples. It is safe to flush even those decoders that are not
 * marked with CODEC_CAP_DELAY, then no samples will be returned.
 *
 * @warning The input buffer, avpkt->data must be FF_INPUT_BUFFER_PADDING_SIZE
 *          larger than the actual read bytes because some optimized bitstream
 *          readers read 32 or 64 bits at once and could read over the end.
 *
 * @param      avctx the codec context
 * @param[out] frame The AVFrame in which to store decoded audio samples.
 *                   The decoder will allocate a buffer for the decoded frame by
 *                   calling the AVCodecContext.get_buffer2() callback.
 *                   When AVCodecContext.refcounted_frames is set to 1, the frame is
 *                   reference counted and the returned reference belongs to the
 *                   caller. The caller must release the frame using av_frame_unref()
 *                   when the frame is no longer needed. The caller may safely write
 *                   to the frame if av_frame_is_writable() returns 1.
 *                   When AVCodecContext.refcounted_frames is set to 0, the returned
 *                   reference belongs to the decoder and is valid only until the
 *                   next call to this function or until closing or flushing the
 *                   decoder. The caller may not write to it.
 * @param[out] got_frame_ptr Zero if no frame could be decoded, otherwise it is
 *                           non-zero. Note that this field being set to zero
 *                           does not mean that an error has occurred. For
 *                           decoders with CODEC_CAP_DELAY set, no given decode
 *                           call is guaranteed to produce a frame.
 * @param[in]  avpkt The input AVPacket containing the input buffer.
 *                   At least avpkt->data and avpkt->size should be set. Some
 *                   decoders might also require additional fields to be set.
 * @return A negative error code is returned if an error occurred during
 *         decoding, otherwise the number of bytes consumed from the input
 *         AVPacket is returned.
 */
int avcodec_decode_audio4(AVCodecContext *avctx, AVFrame *frame,
                          int *got_frame_ptr, const AVPacket *avpkt);

/**
 * Decode the video frame of size avpkt->size from avpkt->data into picture.
 * Some decoders may support multiple frames in a single AVPacket, such
 * decoders would then just decode the first frame.
 *
 * @warning The input buffer must be FF_INPUT_BUFFER_PADDING_SIZE larger than
 * the actual read bytes because some optimized bitstream readers read 32 or 64
 * bits at once and could read over the end.
 *
 * @warning The end of the input buffer buf should be set to 0 to ensure that
 * no overreading happens for damaged MPEG streams.
 *
 * @note Codecs which have the CODEC_CAP_DELAY capability set have a delay
 * between input and output, these need to be fed with avpkt->data=NULL,
 * avpkt->size=0 at the end to return the remaining frames.
 *
 * @param avctx the codec context
 * @param[out] picture The AVFrame in which the decoded video frame will be stored.
 *             Use av_frame_alloc() to get an AVFrame. The codec will
 *             allocate memory for the actual bitmap by calling the
 *             AVCodecContext.get_buffer2() callback.
 *             When AVCodecContext.refcounted_frames is set to 1, the frame is
 *             reference counted and the returned reference belongs to the
 *             caller. The caller must release the frame using av_frame_unref()
 *             when the frame is no longer needed. The caller may safely write
 *             to the frame if av_frame_is_writable() returns 1.
 *             When AVCodecContext.refcounted_frames is set to 0, the returned
 *             reference belongs to the decoder and is valid only until the
 *             next call to this function or until closing or flushing the
 *             decoder. The caller may not write to it.
 *
 * @param[in] avpkt The input AVPacket containing the input buffer.
 *            You can create such packet with av_init_packet() and by then setting
 *            data and size, some decoders might in addition need other fields like
 *            flags&AV_PKT_FLAG_KEY. All decoders are designed to use the least
 *            fields possible.
 * @param[in,out] got_picture_ptr Zero if no frame could be decompressed, otherwise, it is nonzero.
 * @return On error a negative value is returned, otherwise the number of bytes
 * used or zero if no frame could be decompressed.
 */
int avcodec_decode_video2(AVCodecContext *avctx, AVFrame *picture,
                         int *got_picture_ptr,
                         const AVPacket *avpkt);

/**
 * Decode a subtitle message.
 * Return a negative value on error, otherwise return the number of bytes used.
 * If no subtitle could be decompressed, got_sub_ptr is zero.
 * Otherwise, the subtitle is stored in *sub.
 * Note that CODEC_CAP_DR1 is not available for subtitle codecs. This is for
 * simplicity, because the performance difference is expect to be negligible
 * and reusing a get_buffer written for video codecs would probably perform badly
 * due to a potentially very different allocation pattern.
 *
 * Some decoders (those marked with CODEC_CAP_DELAY) have a delay between input
 * and output. This means that for some packets they will not immediately
 * produce decoded output and need to be flushed at the end of decoding to get
 * all the decoded data. Flushing is done by calling this function with packets
 * with avpkt->data set to NULL and avpkt->size set to 0 until it stops
 * returning subtitles. It is safe to flush even those decoders that are not
 * marked with CODEC_CAP_DELAY, then no subtitles will be returned.
 *
 * @param avctx the codec context
 * @param[out] sub The AVSubtitle in which the decoded subtitle will be stored, must be
                   freed with avsubtitle_free if *got_sub_ptr is set.
 * @param[in,out] got_sub_ptr Zero if no subtitle could be decompressed, otherwise, it is nonzero.
 * @param[in] avpkt The input AVPacket containing the input buffer.
 */
int avcodec_decode_subtitle2(AVCodecContext *avctx, AVSubtitle *sub,
                            int *got_sub_ptr,
                            AVPacket *avpkt);

/**
 * @defgroup lavc_parsing Frame parsing
 * @{
 */

enum AVPictureStructure {
    AV_PICTURE_STRUCTURE_UNKNOWN,      //< unknown
    AV_PICTURE_STRUCTURE_TOP_FIELD,    //< coded as top field
    AV_PICTURE_STRUCTURE_BOTTOM_FIELD, //< coded as bottom field
    AV_PICTURE_STRUCTURE_FRAME,        //< coded as frame
};

typedef struct AVCodecParserContext {
    void *priv_data;
    struct AVCodecParser *parser;
    int64_t frame_offset; /* offset of the current frame */
    int64_t cur_offset; /* current offset
                           (incremented by each av_parser_parse()) */
    int64_t next_frame_offset; /* offset of the next frame */
    /* video info */
    int pict_type; /* XXX: Put it back in AVCodecContext. */
    /**
     * This field is used for proper frame duration computation in lavf.
     * It signals, how much longer the frame duration of the current frame
     * is compared to normal frame duration.
     *
     * frame_duration = (1 + repeat_pict) * time_base
     *
     * It is used by codecs like H.264 to display telecined material.
     */
    int repeat_pict; /* XXX: Put it back in AVCodecContext. */
    int64_t pts;     /* pts of the current frame */
    int64_t dts;     /* dts of the current frame */

    /* private data */
    int64_t last_pts;
    int64_t last_dts;
    int fetch_timestamp;

#define AV_PARSER_PTS_NB 4
    int cur_frame_start_index;
    int64_t cur_frame_offset[AV_PARSER_PTS_NB];
    int64_t cur_frame_pts[AV_PARSER_PTS_NB];
    int64_t cur_frame_dts[AV_PARSER_PTS_NB];

    int flags;
#define PARSER_FLAG_COMPLETE_FRAMES           0x0001
#define PARSER_FLAG_ONCE                      0x0002
/// Set if the parser has a valid file offset
#define PARSER_FLAG_FETCHED_OFFSET            0x0004
#define PARSER_FLAG_USE_CODEC_TS              0x1000

    int64_t offset;      ///< byte offset from starting packet start
    int64_t cur_frame_end[AV_PARSER_PTS_NB];

    /**
     * Set by parser to 1 for key frames and 0 for non-key frames.
     * It is initialized to -1, so if the parser doesn't set this flag,
     * old-style fallback using AV_PICTURE_TYPE_I picture type as key frames
     * will be used.
     */
    int key_frame;

    /**
     * Time difference in stream time base units from the pts of this
     * packet to the point at which the output from the decoder has converged
     * independent from the availability of previous frames. That is, the
     * frames are virtually identical no matter if decoding started from
     * the very first frame or from this keyframe.
     * Is AV_NOPTS_VALUE if unknown.
     * This field is not the display duration of the current frame.
     * This field has no meaning if the packet does not have AV_PKT_FLAG_KEY
     * set.
     *
     * The purpose of this field is to allow seeking in streams that have no
     * keyframes in the conventional sense. It corresponds to the
     * recovery point SEI in H.264 and match_time_delta in NUT. It is also
     * essential for some types of subtitle streams to ensure that all
     * subtitles are correctly displayed after seeking.
     */
    int64_t convergence_duration;

    // Timestamp generation support:
    /**
     * Synchronization point for start of timestamp generation.
     *
     * Set to >0 for sync point, 0 for no sync point and <0 for undefined
     * (default).
     *
     * For example, this corresponds to presence of H.264 buffering period
     * SEI message.
     */
    int dts_sync_point;

    /**
     * Offset of the current timestamp against last timestamp sync point in
     * units of AVCodecContext.time_base.
     *
     * Set to INT_MIN when dts_sync_point unused. Otherwise, it must
     * contain a valid timestamp offset.
     *
     * Note that the timestamp of sync point has usually a nonzero
     * dts_ref_dts_delta, which refers to the previous sync point. Offset of
     * the next frame after timestamp sync point will be usually 1.
     *
     * For example, this corresponds to H.264 cpb_removal_delay.
     */
    int dts_ref_dts_delta;

    /**
     * Presentation delay of current frame in units of AVCodecContext.time_base.
     *
     * Set to INT_MIN when dts_sync_point unused. Otherwise, it must
     * contain valid non-negative timestamp delta (presentation time of a frame
     * must not lie in the past).
     *
     * This delay represents the difference between decoding and presentation
     * time of the frame.
     *
     * For example, this corresponds to H.264 dpb_output_delay.
     */
    int pts_dts_delta;

    /**
     * Position of the packet in file.
     *
     * Analogous to cur_frame_pts/dts
     */
    int64_t cur_frame_pos[AV_PARSER_PTS_NB];

    /**
     * Byte position of currently parsed frame in stream.
     */
    int64_t pos;

    /**
     * Previous frame byte position.
     */
    int64_t last_pos;

    /**
     * Duration of the current frame.
     * For audio, this is in units of 1 / AVCodecContext.sample_rate.
     * For all other types, this is in units of AVCodecContext.time_base.
     */
    int duration;

    enum AVFieldOrder field_order;

    /**
     * Indicate whether a picture is coded as a frame, top field or bottom field.
     *
     * For example, H.264 field_pic_flag equal to 0 corresponds to
     * AV_PICTURE_STRUCTURE_FRAME. An H.264 picture with field_pic_flag
     * equal to 1 and bottom_field_flag equal to 0 corresponds to
     * AV_PICTURE_STRUCTURE_TOP_FIELD.
     */
    enum AVPictureStructure picture_structure;

    /**
     * Picture number incremented in presentation or output order.
     * This field may be reinitialized at the first picture of a new sequence.
     *
     * For example, this corresponds to H.264 PicOrderCnt.
     */
    int output_picture_number;
} AVCodecParserContext;

typedef struct AVCodecParser {
    int codec_ids[5]; /* several codec IDs are permitted */
    int priv_data_size;
    int (*parser_init)(AVCodecParserContext *s);
    int (*parser_parse)(AVCodecParserContext *s,
                        AVCodecContext *avctx,
                        const uint8_t **poutbuf, int *poutbuf_size,
                        const uint8_t *buf, int buf_size);
    void (*parser_close)(AVCodecParserContext *s);
    int (*split)(AVCodecContext *avctx, const uint8_t *buf, int buf_size);
    struct AVCodecParser *next;
} AVCodecParser;

AVCodecParser *av_parser_next(AVCodecParser *c);

void av_register_codec_parser(AVCodecParser *parser);
AVCodecParserContext *av_parser_init(int codec_id);

/**
 * Parse a packet.
 *
 * @param s             parser context.
 * @param avctx         codec context.
 * @param poutbuf       set to pointer to parsed buffer or NULL if not yet finished.
 * @param poutbuf_size  set to size of parsed buffer or zero if not yet finished.
 * @param buf           input buffer.
 * @param buf_size      input length, to signal EOF, this should be 0 (so that the last frame can be output).
 * @param pts           input presentation timestamp.
 * @param dts           input decoding timestamp.
 * @param pos           input byte position in stream.
 * @return the number of bytes of the input bitstream used.
 *
 * Example:
 * @code
 *   while(in_len){
 *       len = av_parser_parse2(myparser, AVCodecContext, &data, &size,
 *                                        in_data, in_len,
 *                                        pts, dts, pos);
 *       in_data += len;
 *       in_len  -= len;
 *
 *       if(size)
 *          decode_frame(data, size);
 *   }
 * @endcode
 */
int av_parser_parse2(AVCodecParserContext *s,
                     AVCodecContext *avctx,
                     uint8_t **poutbuf, int *poutbuf_size,
                     const uint8_t *buf, int buf_size,
                     int64_t pts, int64_t dts,
                     int64_t pos);

/**
 * @return 0 if the output buffer is a subset of the input, 1 if it is allocated and must be freed
 * @deprecated use AVBitStreamFilter
 */
int av_parser_change(AVCodecParserContext *s,
                     AVCodecContext *avctx,
                     uint8_t **poutbuf, int *poutbuf_size,
                     const uint8_t *buf, int buf_size, int keyframe);
void av_parser_close(AVCodecParserContext *s);

/**
 * @}
 * @}
 */

/**
 * @addtogroup lavc_encoding
 * @{
 */

/**
 * Find a registered encoder with a matching codec ID.
 *
 * @param id AVCodecID of the requested encoder
 * @return An encoder if one was found, NULL otherwise.
 */
AVCodec *avcodec_find_encoder(enum AVCodecID id);

/**
 * Find a registered encoder with the specified name.
 *
 * @param name name of the requested encoder
 * @return An encoder if one was found, NULL otherwise.
 */
AVCodec *avcodec_find_encoder_by_name(const char *name);

#if FF_API_OLD_ENCODE_AUDIO
/**
 * Encode an audio frame from samples into buf.
 *
 * @deprecated Use avcodec_encode_audio2 instead.
 *
 * @note The output buffer should be at least FF_MIN_BUFFER_SIZE bytes large.
 * However, for codecs with avctx->frame_size equal to 0 (e.g. PCM) the user
 * will know how much space is needed because it depends on the value passed
 * in buf_size as described below. In that case a lower value can be used.
 *
 * @param avctx the codec context
 * @param[out] buf the output buffer
 * @param[in] buf_size the output buffer size
 * @param[in] samples the input buffer containing the samples
 * The number of samples read from this buffer is frame_size*channels,
 * both of which are defined in avctx.
 * For codecs which have avctx->frame_size equal to 0 (e.g. PCM) the number of
 * samples read from samples is equal to:
 * buf_size * 8 / (avctx->channels * av_get_bits_per_sample(avctx->codec_id))
 * This also implies that av_get_bits_per_sample() must not return 0 for these
 * codecs.
 * @return On error a negative value is returned, on success zero or the number
 * of bytes used to encode the data read from the input buffer.
 */
int attribute_deprecated avcodec_encode_audio(AVCodecContext *avctx,
                                              uint8_t *buf, int buf_size,
                                              const short *samples);
#endif

/**
 * Encode a frame of audio.
 *
 * Takes input samples from frame and writes the next output packet, if
 * available, to avpkt. The output packet does not necessarily contain data for
 * the most recent frame, as encoders can delay, split, and combine input frames
 * internally as needed.
 *
 * @param avctx     codec context
 * @param avpkt     output AVPacket.
 *                  The user can supply an output buffer by setting
 *                  avpkt->data and avpkt->size prior to calling the
 *                  function, but if the size of the user-provided data is not
 *                  large enough, encoding will fail. If avpkt->data and
 *                  avpkt->size are set, avpkt->destruct must also be set. All
 *                  other AVPacket fields will be reset by the encoder using
 *                  av_init_packet(). If avpkt->data is NULL, the encoder will
 *                  allocate it. The encoder will set avpkt->size to the size
 *                  of the output packet.
 *
 *                  If this function fails or produces no output, avpkt will be
 *                  freed using av_free_packet() (i.e. avpkt->destruct will be
 *                  called to free the user supplied buffer).
 * @param[in] frame AVFrame containing the raw audio data to be encoded.
 *                  May be NULL when flushing an encoder that has the
 *                  CODEC_CAP_DELAY capability set.
 *                  If CODEC_CAP_VARIABLE_FRAME_SIZE is set, then each frame
 *                  can have any number of samples.
 *                  If it is not set, frame->nb_samples must be equal to
 *                  avctx->frame_size for all frames except the last.
 *                  The final frame may be smaller than avctx->frame_size.
 * @param[out] got_packet_ptr This field is set to 1 by libavcodec if the
 *                            output packet is non-empty, and to 0 if it is
 *                            empty. If the function returns an error, the
 *                            packet can be assumed to be invalid, and the
 *                            value of got_packet_ptr is undefined and should
 *                            not be used.
 * @return          0 on success, negative error code on failure
 */
int avcodec_encode_audio2(AVCodecContext *avctx, AVPacket *avpkt,
                          const AVFrame *frame, int *got_packet_ptr);

#if FF_API_OLD_ENCODE_VIDEO
/**
 * @deprecated use avcodec_encode_video2() instead.
 *
 * Encode a video frame from pict into buf.
 * The input picture should be
 * stored using a specific format, namely avctx.pix_fmt.
 *
 * @param avctx the codec context
 * @param[out] buf the output buffer for the bitstream of encoded frame
 * @param[in] buf_size the size of the output buffer in bytes
 * @param[in] pict the input picture to encode
 * @return On error a negative value is returned, on success zero or the number
 * of bytes used from the output buffer.
 */
attribute_deprecated
int avcodec_encode_video(AVCodecContext *avctx, uint8_t *buf, int buf_size,
                         const AVFrame *pict);
#endif

/**
 * Encode a frame of video.
 *
 * Takes input raw video data from frame and writes the next output packet, if
 * available, to avpkt. The output packet does not necessarily contain data for
 * the most recent frame, as encoders can delay and reorder input frames
 * internally as needed.
 *
 * @param avctx     codec context
 * @param avpkt     output AVPacket.
 *                  The user can supply an output buffer by setting
 *                  avpkt->data and avpkt->size prior to calling the
 *                  function, but if the size of the user-provided data is not
 *                  large enough, encoding will fail. All other AVPacket fields
 *                  will be reset by the encoder using av_init_packet(). If
 *                  avpkt->data is NULL, the encoder will allocate it.
 *                  The encoder will set avpkt->size to the size of the
 *                  output packet. The returned data (if any) belongs to the
 *                  caller, he is responsible for freeing it.
 *
 *                  If this function fails or produces no output, avpkt will be
 *                  freed using av_free_packet() (i.e. avpkt->destruct will be
 *                  called to free the user supplied buffer).
 * @param[in] frame AVFrame containing the raw video data to be encoded.
 *                  May be NULL when flushing an encoder that has the
 *                  CODEC_CAP_DELAY capability set.
 * @param[out] got_packet_ptr This field is set to 1 by libavcodec if the
 *                            output packet is non-empty, and to 0 if it is
 *                            empty. If the function returns an error, the
 *                            packet can be assumed to be invalid, and the
 *                            value of got_packet_ptr is undefined and should
 *                            not be used.
 * @return          0 on success, negative error code on failure
 */
int avcodec_encode_video2(AVCodecContext *avctx, AVPacket *avpkt,
                          const AVFrame *frame, int *got_packet_ptr);

int avcodec_encode_subtitle(AVCodecContext *avctx, uint8_t *buf, int buf_size,
                            const AVSubtitle *sub);


/**
 * @}
 */

#if FF_API_AVCODEC_RESAMPLE
/**
 * @defgroup lavc_resample Audio resampling
 * @ingroup libavc
 * @deprecated use libswresample instead
 *
 * @{
 */
struct ReSampleContext;
struct AVResampleContext;

typedef struct ReSampleContext ReSampleContext;

/**
 *  Initialize audio resampling context.
 *
 * @param output_channels  number of output channels
 * @param input_channels   number of input channels
 * @param output_rate      output sample rate
 * @param input_rate       input sample rate
 * @param sample_fmt_out   requested output sample format
 * @param sample_fmt_in    input sample format
 * @param filter_length    length of each FIR filter in the filterbank relative to the cutoff frequency
 * @param log2_phase_count log2 of the number of entries in the polyphase filterbank
 * @param linear           if 1 then the used FIR filter will be linearly interpolated
                           between the 2 closest, if 0 the closest will be used
 * @param cutoff           cutoff frequency, 1.0 corresponds to half the output sampling rate
 * @return allocated ReSampleContext, NULL if error occurred
 */
attribute_deprecated
ReSampleContext *av_audio_resample_init(int output_channels, int input_channels,
                                        int output_rate, int input_rate,
                                        enum AVSampleFormat sample_fmt_out,
                                        enum AVSampleFormat sample_fmt_in,
                                        int filter_length, int log2_phase_count,
                                        int linear, double cutoff);

attribute_deprecated
int audio_resample(ReSampleContext *s, short *output, short *input, int nb_samples);

/**
 * Free resample context.
 *
 * @param s a non-NULL pointer to a resample context previously
 *          created with av_audio_resample_init()
 */
attribute_deprecated
void audio_resample_close(ReSampleContext *s);


/**
 * Initialize an audio resampler.
 * Note, if either rate is not an integer then simply scale both rates up so they are.
 * @param filter_length length of each FIR filter in the filterbank relative to the cutoff freq
 * @param log2_phase_count log2 of the number of entries in the polyphase filterbank
 * @param linear If 1 then the used FIR filter will be linearly interpolated
                 between the 2 closest, if 0 the closest will be used
 * @param cutoff cutoff frequency, 1.0 corresponds to half the output sampling rate
 */
attribute_deprecated
struct AVResampleContext *av_resample_init(int out_rate, int in_rate, int filter_length, int log2_phase_count, int linear, double cutoff);

/**
 * Resample an array of samples using a previously configured context.
 * @param src an array of unconsumed samples
 * @param consumed the number of samples of src which have been consumed are returned here
 * @param src_size the number of unconsumed samples available
 * @param dst_size the amount of space in samples available in dst
 * @param update_ctx If this is 0 then the context will not be modified, that way several channels can be resampled with the same context.
 * @return the number of samples written in dst or -1 if an error occurred
 */
attribute_deprecated
int av_resample(struct AVResampleContext *c, short *dst, short *src, int *consumed, int src_size, int dst_size, int update_ctx);


/**
 * Compensate samplerate/timestamp drift. The compensation is done by changing
 * the resampler parameters, so no audible clicks or similar distortions occur
 * @param compensation_distance distance in output samples over which the compensation should be performed
 * @param sample_delta number of output samples which should be output less
 *
 * example: av_resample_compensate(c, 10, 500)
 * here instead of 510 samples only 500 samples would be output
 *
 * note, due to rounding the actual compensation might be slightly different,
 * especially if the compensation_distance is large and the in_rate used during init is small
 */
attribute_deprecated
void av_resample_compensate(struct AVResampleContext *c, int sample_delta, int compensation_distance);
attribute_deprecated
void av_resample_close(struct AVResampleContext *c);

/**
 * @}
 */
#endif

/**
 * @addtogroup lavc_picture
 * @{
 */

/**
 * Allocate memory for the pixels of a picture and setup the AVPicture
 * fields for it.
 *
 * Call avpicture_free() to free it.
 *
 * @param picture            the picture structure to be filled in
 * @param pix_fmt            the pixel format of the picture
 * @param width              the width of the picture
 * @param height             the height of the picture
 * @return zero if successful, a negative error code otherwise
 *
 * @see av_image_alloc(), avpicture_fill()
 */
int avpicture_alloc(AVPicture *picture, enum AVPixelFormat pix_fmt, int width, int height);

/**
 * Free a picture previously allocated by avpicture_alloc().
 * The data buffer used by the AVPicture is freed, but the AVPicture structure
 * itself is not.
 *
 * @param picture the AVPicture to be freed
 */
void avpicture_free(AVPicture *picture);

/**
 * Setup the picture fields based on the specified image parameters
 * and the provided image data buffer.
 *
 * The picture fields are filled in by using the image data buffer
 * pointed to by ptr.
 *
 * If ptr is NULL, the function will fill only the picture linesize
 * array and return the required size for the image buffer.
 *
 * To allocate an image buffer and fill the picture data in one call,
 * use avpicture_alloc().
 *
 * @param picture       the picture to be filled in
 * @param ptr           buffer where the image data is stored, or NULL
 * @param pix_fmt       the pixel format of the image
 * @param width         the width of the image in pixels
 * @param height        the height of the image in pixels
 * @return the size in bytes required for src, a negative error code
 * in case of failure
 *
 * @see av_image_fill_arrays()
 */
int avpicture_fill(AVPicture *picture, const uint8_t *ptr,
                   enum AVPixelFormat pix_fmt, int width, int height);

/**
 * Copy pixel data from an AVPicture into a buffer.
 *
 * avpicture_get_size() can be used to compute the required size for
 * the buffer to fill.
 *
 * @param src        source picture with filled data
 * @param pix_fmt    picture pixel format
 * @param width      picture width
 * @param height     picture height
 * @param dest       destination buffer
 * @param dest_size  destination buffer size in bytes
 * @return the number of bytes written to dest, or a negative value
 * (error code) on error, for example if the destination buffer is not
 * big enough
 *
 * @see av_image_copy_to_buffer()
 */
int avpicture_layout(const AVPicture *src, enum AVPixelFormat pix_fmt,
                     int width, int height,
                     unsigned char *dest, int dest_size);

/**
 * Calculate the size in bytes that a picture of the given width and height
 * would occupy if stored in the given picture format.
 *
 * @param pix_fmt    picture pixel format
 * @param width      picture width
 * @param height     picture height
 * @return the computed picture buffer size or a negative error code
 * in case of error
 *
 * @see av_image_get_buffer_size().
 */
int avpicture_get_size(enum AVPixelFormat pix_fmt, int width, int height);

#if FF_API_DEINTERLACE
/**
 *  deinterlace - if not supported return -1
 *
 * @deprecated - use yadif (in libavfilter) instead
 */
attribute_deprecated
int avpicture_deinterlace(AVPicture *dst, const AVPicture *src,
                          enum AVPixelFormat pix_fmt, int width, int height);
#endif
/**
 * Copy image src to dst. Wraps av_image_copy().
 */
void av_picture_copy(AVPicture *dst, const AVPicture *src,
                     enum AVPixelFormat pix_fmt, int width, int height);

/**
 * Crop image top and left side.
 */
int av_picture_crop(AVPicture *dst, const AVPicture *src,
                    enum AVPixelFormat pix_fmt, int top_band, int left_band);

/**
 * Pad image.
 */
int av_picture_pad(AVPicture *dst, const AVPicture *src, int height, int width, enum AVPixelFormat pix_fmt,
            int padtop, int padbottom, int padleft, int padright, int *color);

/**
 * @}
 */

/**
 * @defgroup lavc_misc Utility functions
 * @ingroup libavc
 *
 * Miscellaneous utility functions related to both encoding and decoding
 * (or neither).
 * @{
 */

/**
 * @defgroup lavc_misc_pixfmt Pixel formats
 *
 * Functions for working with pixel formats.
 * @{
 */

/**
 * Utility function to access log2_chroma_w log2_chroma_h from
 * the pixel format AVPixFmtDescriptor.
 *
 * This function asserts that pix_fmt is valid. See av_pix_fmt_get_chroma_sub_sample
 * for one that returns a failure code and continues in case of invalid
 * pix_fmts.
 *
 * @param[in]  pix_fmt the pixel format
 * @param[out] h_shift store log2_chroma_w
 * @param[out] v_shift store log2_chroma_h
 *
 * @see av_pix_fmt_get_chroma_sub_sample
 */

void avcodec_get_chroma_sub_sample(enum AVPixelFormat pix_fmt, int *h_shift, int *v_shift);

/**
 * Return a value representing the fourCC code associated to the
 * pixel format pix_fmt, or 0 if no associated fourCC code can be
 * found.
 */
unsigned int avcodec_pix_fmt_to_codec_tag(enum AVPixelFormat pix_fmt);

/**
 * @deprecated see av_get_pix_fmt_loss()
 */
int avcodec_get_pix_fmt_loss(enum AVPixelFormat dst_pix_fmt, enum AVPixelFormat src_pix_fmt,
                             int has_alpha);

/**
 * Find the best pixel format to convert to given a certain source pixel
 * format.  When converting from one pixel format to another, information loss
 * may occur.  For example, when converting from RGB24 to GRAY, the color
 * information will be lost. Similarly, other losses occur when converting from
 * some formats to other formats. avcodec_find_best_pix_fmt_of_2() searches which of
 * the given pixel formats should be used to suffer the least amount of loss.
 * The pixel formats from which it chooses one, are determined by the
 * pix_fmt_list parameter.
 *
 *
 * @param[in] pix_fmt_list AV_PIX_FMT_NONE terminated array of pixel formats to choose from
 * @param[in] src_pix_fmt source pixel format
 * @param[in] has_alpha Whether the source pixel format alpha channel is used.
 * @param[out] loss_ptr Combination of flags informing you what kind of losses will occur.
 * @return The best pixel format to convert to or -1 if none was found.
 */
enum AVPixelFormat avcodec_find_best_pix_fmt_of_list(const enum AVPixelFormat *pix_fmt_list,
                                            enum AVPixelFormat src_pix_fmt,
                                            int has_alpha, int *loss_ptr);

/**
 * @deprecated see av_find_best_pix_fmt_of_2()
 */
enum AVPixelFormat avcodec_find_best_pix_fmt_of_2(enum AVPixelFormat dst_pix_fmt1, enum AVPixelFormat dst_pix_fmt2,
                                            enum AVPixelFormat src_pix_fmt, int has_alpha, int *loss_ptr);

attribute_deprecated
#if AV_HAVE_INCOMPATIBLE_LIBAV_ABI
enum AVPixelFormat avcodec_find_best_pix_fmt2(const enum AVPixelFormat *pix_fmt_list,
                                              enum AVPixelFormat src_pix_fmt,
                                              int has_alpha, int *loss_ptr);
#else
enum AVPixelFormat avcodec_find_best_pix_fmt2(enum AVPixelFormat dst_pix_fmt1, enum AVPixelFormat dst_pix_fmt2,
                                            enum AVPixelFormat src_pix_fmt, int has_alpha, int *loss_ptr);
#endif


enum AVPixelFormat avcodec_default_get_format(struct AVCodecContext *s, const enum AVPixelFormat * fmt);

/**
 * @}
 */

#if FF_API_SET_DIMENSIONS
/**
 * @deprecated this function is not supposed to be used from outside of lavc
 */
attribute_deprecated
void avcodec_set_dimensions(AVCodecContext *s, int width, int height);
#endif

/**
 * Put a string representing the codec tag codec_tag in buf.
 *
 * @param buf       buffer to place codec tag in
 * @param buf_size size in bytes of buf
 * @param codec_tag codec tag to assign
 * @return the length of the string that would have been generated if
 * enough space had been available, excluding the trailing null
 */
size_t av_get_codec_tag_string(char *buf, size_t buf_size, unsigned int codec_tag);

void avcodec_string(char *buf, int buf_size, AVCodecContext *enc, int encode);

/**
 * Return a name for the specified profile, if available.
 *
 * @param codec the codec that is searched for the given profile
 * @param profile the profile value for which a name is requested
 * @return A name for the profile if found, NULL otherwise.
 */
const char *av_get_profile_name(const AVCodec *codec, int profile);

int avcodec_default_execute(AVCodecContext *c, int (*func)(AVCodecContext *c2, void *arg2),void *arg, int *ret, int count, int size);
int avcodec_default_execute2(AVCodecContext *c, int (*func)(AVCodecContext *c2, void *arg2, int, int),void *arg, int *ret, int count);
//FIXME func typedef

/**
 * Fill AVFrame audio data and linesize pointers.
 *
 * The buffer buf must be a preallocated buffer with a size big enough
 * to contain the specified samples amount. The filled AVFrame data
 * pointers will point to this buffer.
 *
 * AVFrame extended_data channel pointers are allocated if necessary for
 * planar audio.
 *
 * @param frame       the AVFrame
 *                    frame->nb_samples must be set prior to calling the
 *                    function. This function fills in frame->data,
 *                    frame->extended_data, frame->linesize[0].
 * @param nb_channels channel count
 * @param sample_fmt  sample format
 * @param buf         buffer to use for frame data
 * @param buf_size    size of buffer
 * @param align       plane size sample alignment (0 = default)
 * @return            >=0 on success, negative error code on failure
 * @todo return the size in bytes required to store the samples in
 * case of success, at the next libavutil bump
 */
int avcodec_fill_audio_frame(AVFrame *frame, int nb_channels,
                             enum AVSampleFormat sample_fmt, const uint8_t *buf,
                             int buf_size, int align);

/**
 * Reset the internal decoder state / flush internal buffers. Should be called
 * e.g. when seeking or when switching to a different stream.
 *
 * @note when refcounted frames are not used (i.e. avctx->refcounted_frames is 0),
 * this invalidates the frames previously returned from the decoder. When
 * refcounted frames are used, the decoder just releases any references it might
 * keep internally, but the caller's reference remains valid.
 */
void avcodec_flush_buffers(AVCodecContext *avctx);

/**
 * Return codec bits per sample.
 *
 * @param[in] codec_id the codec
 * @return Number of bits per sample or zero if unknown for the given codec.
 */
int av_get_bits_per_sample(enum AVCodecID codec_id);

/**
 * Return the PCM codec associated with a sample format.
 * @param be  endianness, 0 for little, 1 for big,
 *            -1 (or anything else) for native
 * @return  AV_CODEC_ID_PCM_* or AV_CODEC_ID_NONE
 */
enum AVCodecID av_get_pcm_codec(enum AVSampleFormat fmt, int be);

/**
 * Return codec bits per sample.
 * Only return non-zero if the bits per sample is exactly correct, not an
 * approximation.
 *
 * @param[in] codec_id the codec
 * @return Number of bits per sample or zero if unknown for the given codec.
 */
int av_get_exact_bits_per_sample(enum AVCodecID codec_id);

/**
 * Return audio frame duration.
 *
 * @param avctx        codec context
 * @param frame_bytes  size of the frame, or 0 if unknown
 * @return             frame duration, in samples, if known. 0 if not able to
 *                     determine.
 */
int av_get_audio_frame_duration(AVCodecContext *avctx, int frame_bytes);


typedef struct AVBitStreamFilterContext {
    void *priv_data;
    struct AVBitStreamFilter *filter;
    AVCodecParserContext *parser;
    struct AVBitStreamFilterContext *next;
} AVBitStreamFilterContext;


typedef struct AVBitStreamFilter {
    const char *name;
    int priv_data_size;
    int (*filter)(AVBitStreamFilterContext *bsfc,
                  AVCodecContext *avctx, const char *args,
                  uint8_t **poutbuf, int *poutbuf_size,
                  const uint8_t *buf, int buf_size, int keyframe);
    void (*close)(AVBitStreamFilterContext *bsfc);
    struct AVBitStreamFilter *next;
} AVBitStreamFilter;

/**
 * Register a bitstream filter.
 *
 * The filter will be accessible to the application code through
 * av_bitstream_filter_next() or can be directly initialized with
 * av_bitstream_filter_init().
 *
 * @see avcodec_register_all()
 */
void av_register_bitstream_filter(AVBitStreamFilter *bsf);

/**
 * Create and initialize a bitstream filter context given a bitstream
 * filter name.
 *
 * The returned context must be freed with av_bitstream_filter_close().
 *
 * @param name    the name of the bitstream filter
 * @return a bitstream filter context if a matching filter was found
 * and successfully initialized, NULL otherwise
 */
AVBitStreamFilterContext *av_bitstream_filter_init(const char *name);

/**
 * Filter bitstream.
 *
 * This function filters the buffer buf with size buf_size, and places the
 * filtered buffer in the buffer pointed to by poutbuf.
 *
 * The output buffer must be freed by the caller.
 *
 * @param bsfc            bitstream filter context created by av_bitstream_filter_init()
 * @param avctx           AVCodecContext accessed by the filter, may be NULL.
 *                        If specified, this must point to the encoder context of the
 *                        output stream the packet is sent to.
 * @param args            arguments which specify the filter configuration, may be NULL
 * @param poutbuf         pointer which is updated to point to the filtered buffer
 * @param poutbuf_size    pointer which is updated to the filtered buffer size in bytes
 * @param buf             buffer containing the data to filter
 * @param buf_size        size in bytes of buf
 * @param keyframe        set to non-zero if the buffer to filter corresponds to a key-frame packet data
 * @return >= 0 in case of success, or a negative error code in case of failure
 *
 * If the return value is positive, an output buffer is allocated and
 * is availble in *poutbuf, and is distinct from the input buffer.
 *
 * If the return value is 0, the output buffer is not allocated and
 * should be considered identical to the input buffer, or in case
 * *poutbuf was set it points to the input buffer (not necessarily to
 * its starting address).
 */
int av_bitstream_filter_filter(AVBitStreamFilterContext *bsfc,
                               AVCodecContext *avctx, const char *args,
                               uint8_t **poutbuf, int *poutbuf_size,
                               const uint8_t *buf, int buf_size, int keyframe);

/**
 * Release bitstream filter context.
 *
 * @param bsf the bitstream filter context created with
 * av_bitstream_filter_init(), can be NULL
 */
void av_bitstream_filter_close(AVBitStreamFilterContext *bsf);

/**
 * If f is NULL, return the first registered bitstream filter,
 * if f is non-NULL, return the next registered bitstream filter
 * after f, or NULL if f is the last one.
 *
 * This function can be used to iterate over all registered bitstream
 * filters.
 */
AVBitStreamFilter *av_bitstream_filter_next(AVBitStreamFilter *f);

/* memory */

/**
 * Same behaviour av_fast_malloc but the buffer has additional
 * FF_INPUT_BUFFER_PADDING_SIZE at the end which will always be 0.
 *
 * In addition the whole buffer will initially and after resizes
 * be 0-initialized so that no uninitialized data will ever appear.
 */
void av_fast_padded_malloc(void *ptr, unsigned int *size, size_t min_size);

/**
 * Same behaviour av_fast_padded_malloc except that buffer will always
 * be 0-initialized after call.
 */
void av_fast_padded_mallocz(void *ptr, unsigned int *size, size_t min_size);

/**
 * Encode extradata length to a buffer. Used by xiph codecs.
 *
 * @param s buffer to write to; must be at least (v/255+1) bytes long
 * @param v size of extradata in bytes
 * @return number of bytes written to the buffer.
 */
unsigned int av_xiphlacing(unsigned char *s, unsigned int v);

#if FF_API_MISSING_SAMPLE
/**
 * Log a generic warning message about a missing feature. This function is
 * intended to be used internally by FFmpeg (libavcodec, libavformat, etc.)
 * only, and would normally not be used by applications.
 * @param[in] avc a pointer to an arbitrary struct of which the first field is
 * a pointer to an AVClass struct
 * @param[in] feature string containing the name of the missing feature
 * @param[in] want_sample indicates if samples are wanted which exhibit this feature.
 * If want_sample is non-zero, additional verbage will be added to the log
 * message which tells the user how to report samples to the development
 * mailing list.
 * @deprecated Use avpriv_report_missing_feature() instead.
 */
attribute_deprecated
void av_log_missing_feature(void *avc, const char *feature, int want_sample);

/**
 * Log a generic warning message asking for a sample. This function is
 * intended to be used internally by FFmpeg (libavcodec, libavformat, etc.)
 * only, and would normally not be used by applications.
 * @param[in] avc a pointer to an arbitrary struct of which the first field is
 * a pointer to an AVClass struct
 * @param[in] msg string containing an optional message, or NULL if no message
 * @deprecated Use avpriv_request_sample() instead.
 */
attribute_deprecated
void av_log_ask_for_sample(void *avc, const char *msg, ...) av_printf_format(2, 3);
#endif /* FF_API_MISSING_SAMPLE */

/**
 * Register the hardware accelerator hwaccel.
 */
void av_register_hwaccel(AVHWAccel *hwaccel);

/**
 * If hwaccel is NULL, returns the first registered hardware accelerator,
 * if hwaccel is non-NULL, returns the next registered hardware accelerator
 * after hwaccel, or NULL if hwaccel is the last one.
 */
AVHWAccel *av_hwaccel_next(AVHWAccel *hwaccel);


/**
 * Lock operation used by lockmgr
 */
enum AVLockOp {
  AV_LOCK_CREATE,  ///< Create a mutex
  AV_LOCK_OBTAIN,  ///< Lock the mutex
  AV_LOCK_RELEASE, ///< Unlock the mutex
  AV_LOCK_DESTROY, ///< Free mutex resources
};

/**
 * Register a user provided lock manager supporting the operations
 * specified by AVLockOp. mutex points to a (void *) where the
 * lockmgr should store/get a pointer to a user allocated mutex. It's
 * NULL upon AV_LOCK_CREATE and != NULL for all other ops.
 *
 * @param cb User defined callback. Note: FFmpeg may invoke calls to this
 *           callback during the call to av_lockmgr_register().
 *           Thus, the application must be prepared to handle that.
 *           If cb is set to NULL the lockmgr will be unregistered.
 *           Also note that during unregistration the previously registered
 *           lockmgr callback may also be invoked.
 */
int av_lockmgr_register(int (*cb)(void **mutex, enum AVLockOp op));

/**
 * Get the type of the given codec.
 */
enum AVMediaType avcodec_get_type(enum AVCodecID codec_id);

/**
 * Get the name of a codec.
 * @return  a static string identifying the codec; never NULL
 */
const char *avcodec_get_name(enum AVCodecID id);

/**
 * @return a positive value if s is open (i.e. avcodec_open2() was called on it
 * with no corresponding avcodec_close()), 0 otherwise.
 */
int avcodec_is_open(AVCodecContext *s);

/**
 * @return a non-zero number if codec is an encoder, zero otherwise
 */
int av_codec_is_encoder(const AVCodec *codec);

/**
 * @return a non-zero number if codec is a decoder, zero otherwise
 */
int av_codec_is_decoder(const AVCodec *codec);

/**
 * @return descriptor for given codec ID or NULL if no descriptor exists.
 */
const AVCodecDescriptor *avcodec_descriptor_get(enum AVCodecID id);

/**
 * Iterate over all codec descriptors known to libavcodec.
 *
 * @param prev previous descriptor. NULL to get the first descriptor.
 *
 * @return next descriptor or NULL after the last descriptor
 */
const AVCodecDescriptor *avcodec_descriptor_next(const AVCodecDescriptor *prev);

/**
 * @return codec descriptor with the given name or NULL if no such descriptor
 *         exists.
 */
const AVCodecDescriptor *avcodec_descriptor_get_by_name(const char *name);

/**
 * @}
 */

#endif /* AVCODEC_AVCODEC_H */<|MERGE_RESOLUTION|>--- conflicted
+++ resolved
@@ -3290,8 +3290,7 @@
      * AVCodecContext.get_buffer() and deallocated after
      * AVCodecContext.release_buffer().
      */
-<<<<<<< HEAD
-    int priv_data_size;
+    int frame_priv_data_size;
 
     /**
      * Called for every Macroblock in a slice.
@@ -3303,9 +3302,6 @@
      * @param s the mpeg context
      */
     void (*decode_mb)(struct MpegEncContext *s);
-=======
-    int frame_priv_data_size;
->>>>>>> a871ef0c
 } AVHWAccel;
 
 /**
