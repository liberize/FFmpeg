--- conflicted
+++ resolved
@@ -753,12 +753,7 @@
     .encode2          = X264_frame,
     .close            = X264_close,
     .capabilities     = CODEC_CAP_DELAY | CODEC_CAP_AUTO_THREADS,
-<<<<<<< HEAD
-    .long_name        = NULL_IF_CONFIG_SMALL("libx264 H.264 / AVC / MPEG-4 AVC / MPEG-4 part 10"),
     .priv_class       = &x264_class,
-=======
-    .priv_class       = &class,
->>>>>>> b2bed932
     .defaults         = x264_defaults,
     .init_static_data = X264_init_static,
 };
