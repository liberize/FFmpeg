--- conflicted
+++ resolved
@@ -376,15 +376,14 @@
         }
         sps->bit_depth_luma   = get_ue_golomb(&h->gb) + 8;
         sps->bit_depth_chroma = get_ue_golomb(&h->gb) + 8;
-<<<<<<< HEAD
-        if (sps->bit_depth_luma > 14U || sps->bit_depth_chroma > 14U || sps->bit_depth_luma != sps->bit_depth_chroma) {
-            av_log(h->avctx, AV_LOG_ERROR, "illegal bit depth value (%d, %d)\n",
-                   sps->bit_depth_luma, sps->bit_depth_chroma);
-=======
         if (sps->bit_depth_chroma != sps->bit_depth_luma) {
             avpriv_request_sample(h->avctx,
                                   "Different chroma and luma bit depth");
->>>>>>> bfd26b7c
+            goto fail;
+        }
+        if (sps->bit_depth_luma > 14U || sps->bit_depth_chroma > 14U) {
+            av_log(h->avctx, AV_LOG_ERROR, "illegal bit depth value (%d, %d)\n",
+                   sps->bit_depth_luma, sps->bit_depth_chroma);
             goto fail;
         }
         sps->transform_bypass = get_bits1(&h->gb);
