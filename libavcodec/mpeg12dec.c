/*
 * MPEG-1/2 decoder
 * Copyright (c) 2000, 2001 Fabrice Bellard
 * Copyright (c) 2002-2013 Michael Niedermayer <michaelni@gmx.at>
 *
 * This file is part of FFmpeg.
 *
 * FFmpeg is free software; you can redistribute it and/or
 * modify it under the terms of the GNU Lesser General Public
 * License as published by the Free Software Foundation; either
 * version 2.1 of the License, or (at your option) any later version.
 *
 * FFmpeg is distributed in the hope that it will be useful,
 * but WITHOUT ANY WARRANTY; without even the implied warranty of
 * MERCHANTABILITY or FITNESS FOR A PARTICULAR PURPOSE.  See the GNU
 * Lesser General Public License for more details.
 *
 * You should have received a copy of the GNU Lesser General Public
 * License along with FFmpeg; if not, write to the Free Software
 * Foundation, Inc., 51 Franklin Street, Fifth Floor, Boston, MA 02110-1301 USA
 */

/**
 * @file
 * MPEG-1/2 decoder
 */

<<<<<<< HEAD
#define UNCHECKED_BITSTREAM_READER 1
=======
#include <inttypes.h>

>>>>>>> cc8163e1
#include "libavutil/attributes.h"
#include "libavutil/internal.h"
#include "libavutil/stereo3d.h"

#include "avcodec.h"
#include "bytestream.h"
#include "dsputil.h"
#include "error_resilience.h"
#include "internal.h"
#include "mpeg12.h"
#include "mpeg12data.h"
#include "mpegutils.h"
#include "mpegvideo.h"
#include "thread.h"
#include "version.h"
#include "vdpau_internal.h"
#include "xvmc_internal.h"

typedef struct Mpeg1Context {
    MpegEncContext mpeg_enc_ctx;
    int mpeg_enc_ctx_allocated; /* true if decoding context allocated */
    int repeat_field;           /* true if we must repeat the field */
    AVPanScan pan_scan;         /* some temporary storage for the panscan */
    AVStereo3D stereo3d;
    int has_stereo3d;
    uint8_t *a53_caption;
    int a53_caption_size;
    int slice_count;
    int save_aspect_info;
    int save_width, save_height, save_progressive_seq;
    AVRational frame_rate_ext;  /* MPEG-2 specific framerate modificator */
    int sync;                   /* Did we reach a sync point like a GOP/SEQ/KEYFrame? */
    int tmpgexs;
    int first_slice;
    int extradata_decoded;
} Mpeg1Context;

#define MB_TYPE_ZERO_MV   0x20000000

static const uint32_t ptype2mb_type[7] = {
                    MB_TYPE_INTRA,
                    MB_TYPE_L0 | MB_TYPE_CBP | MB_TYPE_ZERO_MV | MB_TYPE_16x16,
                    MB_TYPE_L0,
                    MB_TYPE_L0 | MB_TYPE_CBP,
    MB_TYPE_QUANT | MB_TYPE_INTRA,
    MB_TYPE_QUANT | MB_TYPE_L0 | MB_TYPE_CBP | MB_TYPE_ZERO_MV | MB_TYPE_16x16,
    MB_TYPE_QUANT | MB_TYPE_L0 | MB_TYPE_CBP,
};

static const uint32_t btype2mb_type[11] = {
                    MB_TYPE_INTRA,
                    MB_TYPE_L1,
                    MB_TYPE_L1   | MB_TYPE_CBP,
                    MB_TYPE_L0,
                    MB_TYPE_L0   | MB_TYPE_CBP,
                    MB_TYPE_L0L1,
                    MB_TYPE_L0L1 | MB_TYPE_CBP,
    MB_TYPE_QUANT | MB_TYPE_INTRA,
    MB_TYPE_QUANT | MB_TYPE_L1   | MB_TYPE_CBP,
    MB_TYPE_QUANT | MB_TYPE_L0   | MB_TYPE_CBP,
    MB_TYPE_QUANT | MB_TYPE_L0L1 | MB_TYPE_CBP,
};

static const uint8_t non_linear_qscale[32] = {
     0,  1,  2,  3,  4,  5,   6,   7,
     8, 10, 12, 14, 16, 18,  20,  22,
    24, 28, 32, 36, 40, 44,  48,  52,
    56, 64, 72, 80, 88, 96, 104, 112,
};

/* as H.263, but only 17 codes */
static int mpeg_decode_motion(MpegEncContext *s, int fcode, int pred)
{
    int code, sign, val, shift;

    code = get_vlc2(&s->gb, ff_mv_vlc.table, MV_VLC_BITS, 2);
    if (code == 0)
        return pred;
    if (code < 0)
        return 0xffff;

    sign  = get_bits1(&s->gb);
    shift = fcode - 1;
    val   = code;
    if (shift) {
        val  = (val - 1) << shift;
        val |= get_bits(&s->gb, shift);
        val++;
    }
    if (sign)
        val = -val;
    val += pred;

    /* modulo decoding */
    return sign_extend(val, 5 + shift);
}

#define check_scantable_index(ctx, x)                                         \
    do {                                                                      \
        if ((x) > 63) {                                                       \
            av_log(ctx->avctx, AV_LOG_ERROR, "ac-tex damaged at %d %d\n",     \
                   ctx->mb_x, ctx->mb_y);                                     \
            return AVERROR_INVALIDDATA;                                       \
        }                                                                     \
    } while (0)

static inline int mpeg1_decode_block_intra(MpegEncContext *s,
                                           int16_t *block, int n)
{
    int level, dc, diff, i, j, run;
    int component;
    RLTable *rl                  = &ff_rl_mpeg1;
    uint8_t *const scantable     = s->intra_scantable.permutated;
    const uint16_t *quant_matrix = s->intra_matrix;
    const int qscale             = s->qscale;

    /* DC coefficient */
    component = (n <= 3 ? 0 : n - 4 + 1);
    diff = decode_dc(&s->gb, component);
    if (diff >= 0xffff)
        return -1;
    dc  = s->last_dc[component];
    dc += diff;
    s->last_dc[component] = dc;
    block[0] = dc * quant_matrix[0];
    av_dlog(s->avctx, "dc=%d diff=%d\n", dc, diff);
    i = 0;
    {
        OPEN_READER(re, &s->gb);
        UPDATE_CACHE(re, &s->gb);
        if (((int32_t)GET_CACHE(re, &s->gb)) <= (int32_t)0xBFFFFFFF)
            goto end;

        /* now quantify & encode AC coefficients */
        for (;;) {
            GET_RL_VLC(level, run, re, &s->gb, rl->rl_vlc[0],
                       TEX_VLC_BITS, 2, 0);

            if (level != 0) {
                i += run;
                check_scantable_index(s, i);
                j = scantable[i];
                level = (level * qscale * quant_matrix[j]) >> 4;
                level = (level - 1) | 1;
                level = (level ^ SHOW_SBITS(re, &s->gb, 1)) -
                        SHOW_SBITS(re, &s->gb, 1);
                SKIP_BITS(re, &s->gb, 1);
            } else {
                /* escape */
                run = SHOW_UBITS(re, &s->gb, 6) + 1;
                LAST_SKIP_BITS(re, &s->gb, 6);
                UPDATE_CACHE(re, &s->gb);
                level = SHOW_SBITS(re, &s->gb, 8);
                SKIP_BITS(re, &s->gb, 8);
                if (level == -128) {
                    level = SHOW_UBITS(re, &s->gb, 8) - 256;
                    SKIP_BITS(re, &s->gb, 8);
                } else if (level == 0) {
                    level = SHOW_UBITS(re, &s->gb, 8);
                    SKIP_BITS(re, &s->gb, 8);
                }
                i += run;
                check_scantable_index(s, i);
                j = scantable[i];
                if (level < 0) {
                    level = -level;
                    level = (level * qscale * quant_matrix[j]) >> 4;
                    level = (level - 1) | 1;
                    level = -level;
                } else {
                    level = (level * qscale * quant_matrix[j]) >> 4;
                    level = (level - 1) | 1;
                }
            }

            block[j] = level;
            if (((int32_t)GET_CACHE(re, &s->gb)) <= (int32_t)0xBFFFFFFF)
               break;

            UPDATE_CACHE(re, &s->gb);
        }
end:
        LAST_SKIP_BITS(re, &s->gb, 2);
        CLOSE_READER(re, &s->gb);
    }
    s->block_last_index[n] = i;
    return 0;
}

int ff_mpeg1_decode_block_intra(MpegEncContext *s, int16_t *block, int n)
{
    return mpeg1_decode_block_intra(s, block, n);
}

static inline int mpeg1_decode_block_inter(MpegEncContext *s,
                                           int16_t *block, int n)
{
    int level, i, j, run;
    RLTable *rl                  = &ff_rl_mpeg1;
    uint8_t *const scantable     = s->intra_scantable.permutated;
    const uint16_t *quant_matrix = s->inter_matrix;
    const int qscale             = s->qscale;

    {
        OPEN_READER(re, &s->gb);
        i = -1;
        // special case for first coefficient, no need to add second VLC table
        UPDATE_CACHE(re, &s->gb);
        if (((int32_t) GET_CACHE(re, &s->gb)) < 0) {
            level = (3 * qscale * quant_matrix[0]) >> 5;
            level = (level - 1) | 1;
            if (GET_CACHE(re, &s->gb) & 0x40000000)
                level = -level;
            block[0] = level;
            i++;
            SKIP_BITS(re, &s->gb, 2);
            if (((int32_t) GET_CACHE(re, &s->gb)) <= (int32_t) 0xBFFFFFFF)
                goto end;
        }
        /* now quantify & encode AC coefficients */
        for (;;) {
            GET_RL_VLC(level, run, re, &s->gb, rl->rl_vlc[0],
                       TEX_VLC_BITS, 2, 0);

            if (level != 0) {
                i += run;
                check_scantable_index(s, i);
                j = scantable[i];
                level = ((level * 2 + 1) * qscale * quant_matrix[j]) >> 5;
                level = (level - 1) | 1;
                level = (level ^ SHOW_SBITS(re, &s->gb, 1)) -
                        SHOW_SBITS(re, &s->gb, 1);
                SKIP_BITS(re, &s->gb, 1);
            } else {
                /* escape */
                run = SHOW_UBITS(re, &s->gb, 6) + 1;
                LAST_SKIP_BITS(re, &s->gb, 6);
                UPDATE_CACHE(re, &s->gb);
                level = SHOW_SBITS(re, &s->gb, 8);
                SKIP_BITS(re, &s->gb, 8);
                if (level == -128) {
                    level = SHOW_UBITS(re, &s->gb, 8) - 256;
                    SKIP_BITS(re, &s->gb, 8);
                } else if (level == 0) {
                    level = SHOW_UBITS(re, &s->gb, 8);
                    SKIP_BITS(re, &s->gb, 8);
                }
                i += run;
                check_scantable_index(s, i);
                j = scantable[i];
                if (level < 0) {
                    level = -level;
                    level = ((level * 2 + 1) * qscale * quant_matrix[j]) >> 5;
                    level = (level - 1) | 1;
                    level = -level;
                } else {
                    level = ((level * 2 + 1) * qscale * quant_matrix[j]) >> 5;
                    level = (level - 1) | 1;
                }
            }

            block[j] = level;
            if (((int32_t) GET_CACHE(re, &s->gb)) <= (int32_t) 0xBFFFFFFF)
                break;
            UPDATE_CACHE(re, &s->gb);
        }
end:
        LAST_SKIP_BITS(re, &s->gb, 2);
        CLOSE_READER(re, &s->gb);
    }
    s->block_last_index[n] = i;
    return 0;
}

/**
 * Note: this function can read out of range and crash for corrupt streams.
 * Changing this would eat up any speed benefits it has.
 * Do not use "fast" flag if you need the code to be robust.
 */
static inline int mpeg1_fast_decode_block_inter(MpegEncContext *s,
                                                int16_t *block, int n)
{
    int level, i, j, run;
    RLTable *rl              = &ff_rl_mpeg1;
    uint8_t *const scantable = s->intra_scantable.permutated;
    const int qscale         = s->qscale;

    {
        OPEN_READER(re, &s->gb);
        i = -1;
        // Special case for first coefficient, no need to add second VLC table.
        UPDATE_CACHE(re, &s->gb);
        if (((int32_t) GET_CACHE(re, &s->gb)) < 0) {
            level = (3 * qscale) >> 1;
            level = (level - 1) | 1;
            if (GET_CACHE(re, &s->gb) & 0x40000000)
                level = -level;
            block[0] = level;
            i++;
            SKIP_BITS(re, &s->gb, 2);
            if (((int32_t) GET_CACHE(re, &s->gb)) <= (int32_t) 0xBFFFFFFF)
                goto end;
        }

        /* now quantify & encode AC coefficients */
        for (;;) {
            GET_RL_VLC(level, run, re, &s->gb, rl->rl_vlc[0],
                       TEX_VLC_BITS, 2, 0);

            if (level != 0) {
                i += run;
                check_scantable_index(s, i);
                j = scantable[i];
                level = ((level * 2 + 1) * qscale) >> 1;
                level = (level - 1) | 1;
                level = (level ^ SHOW_SBITS(re, &s->gb, 1)) -
                        SHOW_SBITS(re, &s->gb, 1);
                SKIP_BITS(re, &s->gb, 1);
            } else {
                /* escape */
                run = SHOW_UBITS(re, &s->gb, 6) + 1;
                LAST_SKIP_BITS(re, &s->gb, 6);
                UPDATE_CACHE(re, &s->gb);
                level = SHOW_SBITS(re, &s->gb, 8);
                SKIP_BITS(re, &s->gb, 8);
                if (level == -128) {
                    level = SHOW_UBITS(re, &s->gb, 8) - 256;
                    SKIP_BITS(re, &s->gb, 8);
                } else if (level == 0) {
                    level = SHOW_UBITS(re, &s->gb, 8);
                    SKIP_BITS(re, &s->gb, 8);
                }
                i += run;
                check_scantable_index(s, i);
                j = scantable[i];
                if (level < 0) {
                    level = -level;
                    level = ((level * 2 + 1) * qscale) >> 1;
                    level = (level - 1) | 1;
                    level = -level;
                } else {
                    level = ((level * 2 + 1) * qscale) >> 1;
                    level = (level - 1) | 1;
                }
            }

            block[j] = level;
            if (((int32_t) GET_CACHE(re, &s->gb)) <= (int32_t) 0xBFFFFFFF)
                break;
            UPDATE_CACHE(re, &s->gb);
        }
end:
        LAST_SKIP_BITS(re, &s->gb, 2);
        CLOSE_READER(re, &s->gb);
    }
    s->block_last_index[n] = i;
    return 0;
}

static inline int mpeg2_decode_block_non_intra(MpegEncContext *s,
                                               int16_t *block, int n)
{
    int level, i, j, run;
    RLTable *rl = &ff_rl_mpeg1;
    uint8_t *const scantable = s->intra_scantable.permutated;
    const uint16_t *quant_matrix;
    const int qscale = s->qscale;
    int mismatch;

    mismatch = 1;

    {
        OPEN_READER(re, &s->gb);
        i = -1;
        if (n < 4)
            quant_matrix = s->inter_matrix;
        else
            quant_matrix = s->chroma_inter_matrix;

        // Special case for first coefficient, no need to add second VLC table.
        UPDATE_CACHE(re, &s->gb);
        if (((int32_t) GET_CACHE(re, &s->gb)) < 0) {
            level = (3 * qscale * quant_matrix[0]) >> 5;
            if (GET_CACHE(re, &s->gb) & 0x40000000)
                level = -level;
            block[0]  = level;
            mismatch ^= level;
            i++;
            SKIP_BITS(re, &s->gb, 2);
            if (((int32_t) GET_CACHE(re, &s->gb)) <= (int32_t) 0xBFFFFFFF)
                goto end;
        }

        /* now quantify & encode AC coefficients */
        for (;;) {
            GET_RL_VLC(level, run, re, &s->gb, rl->rl_vlc[0],
                       TEX_VLC_BITS, 2, 0);

            if (level != 0) {
                i += run;
                check_scantable_index(s, i);
                j = scantable[i];
                level = ((level * 2 + 1) * qscale * quant_matrix[j]) >> 5;
                level = (level ^ SHOW_SBITS(re, &s->gb, 1)) -
                        SHOW_SBITS(re, &s->gb, 1);
                SKIP_BITS(re, &s->gb, 1);
            } else {
                /* escape */
                run = SHOW_UBITS(re, &s->gb, 6) + 1;
                LAST_SKIP_BITS(re, &s->gb, 6);
                UPDATE_CACHE(re, &s->gb);
                level = SHOW_SBITS(re, &s->gb, 12);
                SKIP_BITS(re, &s->gb, 12);

                i += run;
                check_scantable_index(s, i);
                j = scantable[i];
                if (level < 0) {
                    level = ((-level * 2 + 1) * qscale * quant_matrix[j]) >> 5;
                    level = -level;
                } else {
                    level = ((level * 2 + 1) * qscale * quant_matrix[j]) >> 5;
                }
            }

            mismatch ^= level;
            block[j]  = level;
            if (((int32_t) GET_CACHE(re, &s->gb)) <= (int32_t) 0xBFFFFFFF)
                break;
            UPDATE_CACHE(re, &s->gb);
        }
end:
        LAST_SKIP_BITS(re, &s->gb, 2);
        CLOSE_READER(re, &s->gb);
    }
    block[63] ^= (mismatch & 1);

    s->block_last_index[n] = i;
    return 0;
}

/**
 * Note: this function can read out of range and crash for corrupt streams.
 * Changing this would eat up any speed benefits it has.
 * Do not use "fast" flag if you need the code to be robust.
 */
static inline int mpeg2_fast_decode_block_non_intra(MpegEncContext *s,
                                                    int16_t *block, int n)
{
    int level, i, j, run;
    RLTable *rl              = &ff_rl_mpeg1;
    uint8_t *const scantable = s->intra_scantable.permutated;
    const int qscale         = s->qscale;
    OPEN_READER(re, &s->gb);
    i = -1;

    // special case for first coefficient, no need to add second VLC table
    UPDATE_CACHE(re, &s->gb);
    if (((int32_t) GET_CACHE(re, &s->gb)) < 0) {
        level = (3 * qscale) >> 1;
        if (GET_CACHE(re, &s->gb) & 0x40000000)
            level = -level;
        block[0] = level;
        i++;
        SKIP_BITS(re, &s->gb, 2);
        if (((int32_t) GET_CACHE(re, &s->gb)) <= (int32_t) 0xBFFFFFFF)
            goto end;
    }

    /* now quantify & encode AC coefficients */
    for (;;) {
        GET_RL_VLC(level, run, re, &s->gb, rl->rl_vlc[0], TEX_VLC_BITS, 2, 0);

        if (level != 0) {
            i += run;
            j = scantable[i];
            level = ((level * 2 + 1) * qscale) >> 1;
            level = (level ^ SHOW_SBITS(re, &s->gb, 1)) -
                    SHOW_SBITS(re, &s->gb, 1);
            SKIP_BITS(re, &s->gb, 1);
        } else {
            /* escape */
            run = SHOW_UBITS(re, &s->gb, 6) + 1;
            LAST_SKIP_BITS(re, &s->gb, 6);
            UPDATE_CACHE(re, &s->gb);
            level = SHOW_SBITS(re, &s->gb, 12);
            SKIP_BITS(re, &s->gb, 12);

            i += run;
            j = scantable[i];
            if (level < 0) {
                level = ((-level * 2 + 1) * qscale) >> 1;
                level = -level;
            } else {
                level = ((level * 2 + 1) * qscale) >> 1;
            }
        }

        block[j] = level;
        if (((int32_t) GET_CACHE(re, &s->gb)) <= (int32_t) 0xBFFFFFFF || i > 63)
            break;

        UPDATE_CACHE(re, &s->gb);
    }
end:
    LAST_SKIP_BITS(re, &s->gb, 2);
    CLOSE_READER(re, &s->gb);
    s->block_last_index[n] = i;
    return 0;
}

static inline int mpeg2_decode_block_intra(MpegEncContext *s,
                                           int16_t *block, int n)
{
    int level, dc, diff, i, j, run;
    int component;
    RLTable *rl;
    uint8_t *const scantable = s->intra_scantable.permutated;
    const uint16_t *quant_matrix;
    const int qscale = s->qscale;
    int mismatch;

    /* DC coefficient */
    if (n < 4) {
        quant_matrix = s->intra_matrix;
        component    = 0;
    } else {
        quant_matrix = s->chroma_intra_matrix;
        component    = (n & 1) + 1;
    }
    diff = decode_dc(&s->gb, component);
    if (diff >= 0xffff)
        return -1;
    dc  = s->last_dc[component];
    dc += diff;
    s->last_dc[component] = dc;
    block[0] = dc << (3 - s->intra_dc_precision);
    av_dlog(s->avctx, "dc=%d\n", block[0]);
    mismatch = block[0] ^ 1;
    i = 0;
    if (s->intra_vlc_format)
        rl = &ff_rl_mpeg2;
    else
        rl = &ff_rl_mpeg1;

    {
        OPEN_READER(re, &s->gb);
        /* now quantify & encode AC coefficients */
        for (;;) {
            UPDATE_CACHE(re, &s->gb);
            GET_RL_VLC(level, run, re, &s->gb, rl->rl_vlc[0],
                       TEX_VLC_BITS, 2, 0);

            if (level == 127) {
                break;
            } else if (level != 0) {
                i += run;
                check_scantable_index(s, i);
                j = scantable[i];
                level = (level * qscale * quant_matrix[j]) >> 4;
                level = (level ^ SHOW_SBITS(re, &s->gb, 1)) -
                        SHOW_SBITS(re, &s->gb, 1);
                LAST_SKIP_BITS(re, &s->gb, 1);
            } else {
                /* escape */
                run = SHOW_UBITS(re, &s->gb, 6) + 1;
                LAST_SKIP_BITS(re, &s->gb, 6);
                UPDATE_CACHE(re, &s->gb);
                level = SHOW_SBITS(re, &s->gb, 12);
                SKIP_BITS(re, &s->gb, 12);
                i += run;
                check_scantable_index(s, i);
                j = scantable[i];
                if (level < 0) {
                    level = (-level * qscale * quant_matrix[j]) >> 4;
                    level = -level;
                } else {
                    level = (level * qscale * quant_matrix[j]) >> 4;
                }
            }

            mismatch ^= level;
            block[j]  = level;
        }
        CLOSE_READER(re, &s->gb);
    }
    block[63] ^= mismatch & 1;

    s->block_last_index[n] = i;
    return 0;
}

/**
 * Note: this function can read out of range and crash for corrupt streams.
 * Changing this would eat up any speed benefits it has.
 * Do not use "fast" flag if you need the code to be robust.
 */
static inline int mpeg2_fast_decode_block_intra(MpegEncContext *s,
                                                int16_t *block, int n)
{
    int level, dc, diff, i, j, run;
    int component;
    RLTable *rl;
    uint8_t *const scantable = s->intra_scantable.permutated;
    const uint16_t *quant_matrix;
    const int qscale = s->qscale;

    /* DC coefficient */
    if (n < 4) {
        quant_matrix = s->intra_matrix;
        component    = 0;
    } else {
        quant_matrix = s->chroma_intra_matrix;
        component    = (n & 1) + 1;
    }
    diff = decode_dc(&s->gb, component);
    if (diff >= 0xffff)
        return -1;
    dc = s->last_dc[component];
    dc += diff;
    s->last_dc[component] = dc;
    block[0] = dc << (3 - s->intra_dc_precision);
    i = 0;
    if (s->intra_vlc_format)
        rl = &ff_rl_mpeg2;
    else
        rl = &ff_rl_mpeg1;

    {
        OPEN_READER(re, &s->gb);
        /* now quantify & encode AC coefficients */
        for (;;) {
            UPDATE_CACHE(re, &s->gb);
            GET_RL_VLC(level, run, re, &s->gb, rl->rl_vlc[0],
                       TEX_VLC_BITS, 2, 0);

            if (level >= 64 || i > 63) {
                break;
            } else if (level != 0) {
                i += run;
                j = scantable[i];
                level = (level * qscale * quant_matrix[j]) >> 4;
                level = (level ^ SHOW_SBITS(re, &s->gb, 1)) -
                        SHOW_SBITS(re, &s->gb, 1);
                LAST_SKIP_BITS(re, &s->gb, 1);
            } else {
                /* escape */
                run = SHOW_UBITS(re, &s->gb, 6) + 1;
                LAST_SKIP_BITS(re, &s->gb, 6);
                UPDATE_CACHE(re, &s->gb);
                level = SHOW_SBITS(re, &s->gb, 12);
                SKIP_BITS(re, &s->gb, 12);
                i += run;
                j = scantable[i];
                if (level < 0) {
                    level = (-level * qscale * quant_matrix[j]) >> 4;
                    level = -level;
                } else {
                    level = (level * qscale * quant_matrix[j]) >> 4;
                }
            }

            block[j] = level;
        }
        CLOSE_READER(re, &s->gb);
    }

    s->block_last_index[n] = i;
    return 0;
}

/******************************************/
/* decoding */

static inline int get_dmv(MpegEncContext *s)
{
    if (get_bits1(&s->gb))
        return 1 - (get_bits1(&s->gb) << 1);
    else
        return 0;
}

static inline int get_qscale(MpegEncContext *s)
{
    int qscale = get_bits(&s->gb, 5);
    if (s->q_scale_type)
        return non_linear_qscale[qscale];
    else
        return qscale << 1;
}


/* motion type (for MPEG-2) */
#define MT_FIELD 1
#define MT_FRAME 2
#define MT_16X8  2
#define MT_DMV   3

static int mpeg_decode_mb(MpegEncContext *s, int16_t block[12][64])
{
    int i, j, k, cbp, val, mb_type, motion_type;
    const int mb_block_count = 4 + (1 << s->chroma_format);

    av_dlog(s->avctx, "decode_mb: x=%d y=%d\n", s->mb_x, s->mb_y);

    av_assert2(s->mb_skipped == 0);

    if (s->mb_skip_run-- != 0) {
        if (s->pict_type == AV_PICTURE_TYPE_P) {
            s->mb_skipped = 1;
            s->current_picture.mb_type[s->mb_x + s->mb_y * s->mb_stride] =
                MB_TYPE_SKIP | MB_TYPE_L0 | MB_TYPE_16x16;
        } else {
            int mb_type;

            if (s->mb_x)
                mb_type = s->current_picture.mb_type[s->mb_x + s->mb_y * s->mb_stride - 1];
            else
                // FIXME not sure if this is allowed in MPEG at all
                mb_type = s->current_picture.mb_type[s->mb_width + (s->mb_y - 1) * s->mb_stride - 1];
            if (IS_INTRA(mb_type)) {
                av_log(s->avctx, AV_LOG_ERROR, "skip with previntra\n");
                return -1;
            }
            s->current_picture.mb_type[s->mb_x + s->mb_y * s->mb_stride] =
                mb_type | MB_TYPE_SKIP;

            if ((s->mv[0][0][0] | s->mv[0][0][1] | s->mv[1][0][0] | s->mv[1][0][1]) == 0)
                s->mb_skipped = 1;
        }

        return 0;
    }

    switch (s->pict_type) {
    default:
    case AV_PICTURE_TYPE_I:
        if (get_bits1(&s->gb) == 0) {
            if (get_bits1(&s->gb) == 0) {
                av_log(s->avctx, AV_LOG_ERROR,
                       "invalid mb type in I Frame at %d %d\n",
                       s->mb_x, s->mb_y);
                return -1;
            }
            mb_type = MB_TYPE_QUANT | MB_TYPE_INTRA;
        } else {
            mb_type = MB_TYPE_INTRA;
        }
        break;
    case AV_PICTURE_TYPE_P:
        mb_type = get_vlc2(&s->gb, ff_mb_ptype_vlc.table, MB_PTYPE_VLC_BITS, 1);
        if (mb_type < 0) {
            av_log(s->avctx, AV_LOG_ERROR,
                   "invalid mb type in P Frame at %d %d\n", s->mb_x, s->mb_y);
            return -1;
        }
        mb_type = ptype2mb_type[mb_type];
        break;
    case AV_PICTURE_TYPE_B:
        mb_type = get_vlc2(&s->gb, ff_mb_btype_vlc.table, MB_BTYPE_VLC_BITS, 1);
        if (mb_type < 0) {
            av_log(s->avctx, AV_LOG_ERROR,
                   "invalid mb type in B Frame at %d %d\n", s->mb_x, s->mb_y);
            return -1;
        }
        mb_type = btype2mb_type[mb_type];
        break;
    }
    av_dlog(s->avctx, "mb_type=%x\n", mb_type);
//    motion_type = 0; /* avoid warning */
    if (IS_INTRA(mb_type)) {
        s->dsp.clear_blocks(s->block[0]);

        if (!s->chroma_y_shift)
            s->dsp.clear_blocks(s->block[6]);

        /* compute DCT type */
        // FIXME: add an interlaced_dct coded var?
        if (s->picture_structure == PICT_FRAME &&
            !s->frame_pred_frame_dct)
            s->interlaced_dct = get_bits1(&s->gb);

        if (IS_QUANT(mb_type))
            s->qscale = get_qscale(s);

        if (s->concealment_motion_vectors) {
            /* just parse them */
            if (s->picture_structure != PICT_FRAME)
                skip_bits1(&s->gb);  /* field select */

            s->mv[0][0][0]      =
            s->last_mv[0][0][0] =
            s->last_mv[0][1][0] = mpeg_decode_motion(s, s->mpeg_f_code[0][0],
                                                     s->last_mv[0][0][0]);
            s->mv[0][0][1]      =
            s->last_mv[0][0][1] =
            s->last_mv[0][1][1] = mpeg_decode_motion(s, s->mpeg_f_code[0][1],
                                                     s->last_mv[0][0][1]);

            skip_bits1(&s->gb); /* marker */
        } else {
            /* reset mv prediction */
            memset(s->last_mv, 0, sizeof(s->last_mv));
        }
        s->mb_intra = 1;
        // if 1, we memcpy blocks in xvmcvideo
        if ((CONFIG_MPEG1_XVMC_HWACCEL || CONFIG_MPEG2_XVMC_HWACCEL) && s->pack_pblocks)
            ff_xvmc_pack_pblocks(s, -1); // inter are always full blocks

        if (s->codec_id == AV_CODEC_ID_MPEG2VIDEO) {
            if (s->flags2 & CODEC_FLAG2_FAST) {
                for (i = 0; i < 6; i++)
                    mpeg2_fast_decode_block_intra(s, *s->pblocks[i], i);
            } else {
                for (i = 0; i < mb_block_count; i++)
                    if (mpeg2_decode_block_intra(s, *s->pblocks[i], i) < 0)
                        return -1;
            }
        } else {
            for (i = 0; i < 6; i++)
                if (mpeg1_decode_block_intra(s, *s->pblocks[i], i) < 0)
                    return -1;
        }
    } else {
        if (mb_type & MB_TYPE_ZERO_MV) {
            av_assert2(mb_type & MB_TYPE_CBP);

            s->mv_dir = MV_DIR_FORWARD;
            if (s->picture_structure == PICT_FRAME) {
                if (s->picture_structure == PICT_FRAME
                    && !s->frame_pred_frame_dct)
                    s->interlaced_dct = get_bits1(&s->gb);
                s->mv_type = MV_TYPE_16X16;
            } else {
                s->mv_type            = MV_TYPE_FIELD;
                mb_type              |= MB_TYPE_INTERLACED;
                s->field_select[0][0] = s->picture_structure - 1;
            }

            if (IS_QUANT(mb_type))
                s->qscale = get_qscale(s);

            s->last_mv[0][0][0] = 0;
            s->last_mv[0][0][1] = 0;
            s->last_mv[0][1][0] = 0;
            s->last_mv[0][1][1] = 0;
            s->mv[0][0][0]      = 0;
            s->mv[0][0][1]      = 0;
        } else {
            av_assert2(mb_type & MB_TYPE_L0L1);
            // FIXME decide if MBs in field pictures are MB_TYPE_INTERLACED
            /* get additional motion vector type */
            if (s->picture_structure == PICT_FRAME && s->frame_pred_frame_dct) {
                motion_type = MT_FRAME;
            } else {
                motion_type = get_bits(&s->gb, 2);
                if (s->picture_structure == PICT_FRAME && HAS_CBP(mb_type))
                    s->interlaced_dct = get_bits1(&s->gb);
            }

            if (IS_QUANT(mb_type))
                s->qscale = get_qscale(s);

            /* motion vectors */
            s->mv_dir = (mb_type >> 13) & 3;
            av_dlog(s->avctx, "motion_type=%d\n", motion_type);
            switch (motion_type) {
            case MT_FRAME: /* or MT_16X8 */
                if (s->picture_structure == PICT_FRAME) {
                    mb_type   |= MB_TYPE_16x16;
                    s->mv_type = MV_TYPE_16X16;
                    for (i = 0; i < 2; i++) {
                        if (USES_LIST(mb_type, i)) {
                            /* MT_FRAME */
                            s->mv[i][0][0]      =
                            s->last_mv[i][0][0] =
                            s->last_mv[i][1][0] =
                                mpeg_decode_motion(s, s->mpeg_f_code[i][0],
                                                   s->last_mv[i][0][0]);
                            s->mv[i][0][1]      =
                            s->last_mv[i][0][1] =
                            s->last_mv[i][1][1] =
                                mpeg_decode_motion(s, s->mpeg_f_code[i][1],
                                                   s->last_mv[i][0][1]);
                            /* full_pel: only for MPEG-1 */
                            if (s->full_pel[i]) {
                                s->mv[i][0][0] <<= 1;
                                s->mv[i][0][1] <<= 1;
                            }
                        }
                    }
                } else {
                    mb_type   |= MB_TYPE_16x8 | MB_TYPE_INTERLACED;
                    s->mv_type = MV_TYPE_16X8;
                    for (i = 0; i < 2; i++) {
                        if (USES_LIST(mb_type, i)) {
                            /* MT_16X8 */
                            for (j = 0; j < 2; j++) {
                                s->field_select[i][j] = get_bits1(&s->gb);
                                for (k = 0; k < 2; k++) {
                                    val = mpeg_decode_motion(s, s->mpeg_f_code[i][k],
                                                             s->last_mv[i][j][k]);
                                    s->last_mv[i][j][k] = val;
                                    s->mv[i][j][k]      = val;
                                }
                            }
                        }
                    }
                }
                break;
            case MT_FIELD:
                s->mv_type = MV_TYPE_FIELD;
                if (s->picture_structure == PICT_FRAME) {
                    mb_type |= MB_TYPE_16x8 | MB_TYPE_INTERLACED;
                    for (i = 0; i < 2; i++) {
                        if (USES_LIST(mb_type, i)) {
                            for (j = 0; j < 2; j++) {
                                s->field_select[i][j] = get_bits1(&s->gb);
                                val = mpeg_decode_motion(s, s->mpeg_f_code[i][0],
                                                         s->last_mv[i][j][0]);
                                s->last_mv[i][j][0] = val;
                                s->mv[i][j][0]      = val;
                                av_dlog(s->avctx, "fmx=%d\n", val);
                                val = mpeg_decode_motion(s, s->mpeg_f_code[i][1],
                                                         s->last_mv[i][j][1] >> 1);
                                s->last_mv[i][j][1] = val << 1;
                                s->mv[i][j][1]      = val;
                                av_dlog(s->avctx, "fmy=%d\n", val);
                            }
                        }
                    }
                } else {
                    av_assert0(!s->progressive_sequence);
                    mb_type |= MB_TYPE_16x16 | MB_TYPE_INTERLACED;
                    for (i = 0; i < 2; i++) {
                        if (USES_LIST(mb_type, i)) {
                            s->field_select[i][0] = get_bits1(&s->gb);
                            for (k = 0; k < 2; k++) {
                                val = mpeg_decode_motion(s, s->mpeg_f_code[i][k],
                                                         s->last_mv[i][0][k]);
                                s->last_mv[i][0][k] = val;
                                s->last_mv[i][1][k] = val;
                                s->mv[i][0][k]      = val;
                            }
                        }
                    }
                }
                break;
            case MT_DMV:
                if (s->progressive_sequence){
                    av_log(s->avctx, AV_LOG_ERROR, "MT_DMV in progressive_sequence\n");
                    return -1;
                }
                s->mv_type = MV_TYPE_DMV;
                for (i = 0; i < 2; i++) {
                    if (USES_LIST(mb_type, i)) {
                        int dmx, dmy, mx, my, m;
                        const int my_shift = s->picture_structure == PICT_FRAME;

                        mx = mpeg_decode_motion(s, s->mpeg_f_code[i][0],
                                                s->last_mv[i][0][0]);
                        s->last_mv[i][0][0] = mx;
                        s->last_mv[i][1][0] = mx;
                        dmx = get_dmv(s);
                        my  = mpeg_decode_motion(s, s->mpeg_f_code[i][1],
                                                 s->last_mv[i][0][1] >> my_shift);
                        dmy = get_dmv(s);


                        s->last_mv[i][0][1] = my << my_shift;
                        s->last_mv[i][1][1] = my << my_shift;

                        s->mv[i][0][0] = mx;
                        s->mv[i][0][1] = my;
                        s->mv[i][1][0] = mx; // not used
                        s->mv[i][1][1] = my; // not used

                        if (s->picture_structure == PICT_FRAME) {
                            mb_type |= MB_TYPE_16x16 | MB_TYPE_INTERLACED;

                            // m = 1 + 2 * s->top_field_first;
                            m = s->top_field_first ? 1 : 3;

                            /* top -> top pred */
                            s->mv[i][2][0] = ((mx * m + (mx > 0)) >> 1) + dmx;
                            s->mv[i][2][1] = ((my * m + (my > 0)) >> 1) + dmy - 1;
                            m = 4 - m;
                            s->mv[i][3][0] = ((mx * m + (mx > 0)) >> 1) + dmx;
                            s->mv[i][3][1] = ((my * m + (my > 0)) >> 1) + dmy + 1;
                        } else {
                            mb_type |= MB_TYPE_16x16;

                            s->mv[i][2][0] = ((mx + (mx > 0)) >> 1) + dmx;
                            s->mv[i][2][1] = ((my + (my > 0)) >> 1) + dmy;
                            if (s->picture_structure == PICT_TOP_FIELD)
                                s->mv[i][2][1]--;
                            else
                                s->mv[i][2][1]++;
                        }
                    }
                }
                break;
            default:
                av_log(s->avctx, AV_LOG_ERROR,
                       "00 motion_type at %d %d\n", s->mb_x, s->mb_y);
                return -1;
            }
        }

        s->mb_intra = 0;
        if (HAS_CBP(mb_type)) {
            s->dsp.clear_blocks(s->block[0]);

            cbp = get_vlc2(&s->gb, ff_mb_pat_vlc.table, MB_PAT_VLC_BITS, 1);
            if (mb_block_count > 6) {
                cbp <<= mb_block_count - 6;
                cbp  |= get_bits(&s->gb, mb_block_count - 6);
                s->dsp.clear_blocks(s->block[6]);
            }
            if (cbp <= 0) {
                av_log(s->avctx, AV_LOG_ERROR,
                       "invalid cbp %d at %d %d\n", cbp, s->mb_x, s->mb_y);
                return -1;
            }

            // if 1, we memcpy blocks in xvmcvideo
            if ((CONFIG_MPEG1_XVMC_HWACCEL || CONFIG_MPEG2_XVMC_HWACCEL) && s->pack_pblocks)
                ff_xvmc_pack_pblocks(s, cbp);

            if (s->codec_id == AV_CODEC_ID_MPEG2VIDEO) {
                if (s->flags2 & CODEC_FLAG2_FAST) {
                    for (i = 0; i < 6; i++) {
                        if (cbp & 32)
                            mpeg2_fast_decode_block_non_intra(s, *s->pblocks[i], i);
                        else
                            s->block_last_index[i] = -1;
                        cbp += cbp;
                    }
                } else {
                    cbp <<= 12 - mb_block_count;

                    for (i = 0; i < mb_block_count; i++) {
                        if (cbp & (1 << 11)) {
                            if (mpeg2_decode_block_non_intra(s, *s->pblocks[i], i) < 0)
                                return -1;
                        } else {
                            s->block_last_index[i] = -1;
                        }
                        cbp += cbp;
                    }
                }
            } else {
                if (s->flags2 & CODEC_FLAG2_FAST) {
                    for (i = 0; i < 6; i++) {
                        if (cbp & 32)
                            mpeg1_fast_decode_block_inter(s, *s->pblocks[i], i);
                        else
                            s->block_last_index[i] = -1;
                        cbp += cbp;
                    }
                } else {
                    for (i = 0; i < 6; i++) {
                        if (cbp & 32) {
                            if (mpeg1_decode_block_inter(s, *s->pblocks[i], i) < 0)
                                return -1;
                        } else {
                            s->block_last_index[i] = -1;
                        }
                        cbp += cbp;
                    }
                }
            }
        } else {
            for (i = 0; i < 12; i++)
                s->block_last_index[i] = -1;
        }
    }

    s->current_picture.mb_type[s->mb_x + s->mb_y * s->mb_stride] = mb_type;

    return 0;
}

static av_cold int mpeg_decode_init(AVCodecContext *avctx)
{
    Mpeg1Context *s    = avctx->priv_data;
    MpegEncContext *s2 = &s->mpeg_enc_ctx;
    int i;

    /* we need some permutation to store matrices,
     * until MPV_common_init() sets the real permutation. */
    for (i = 0; i < 64; i++)
        s2->dsp.idct_permutation[i] = i;

    ff_MPV_decode_defaults(s2);

    s->mpeg_enc_ctx.avctx  = avctx;
    s->mpeg_enc_ctx.flags  = avctx->flags;
    s->mpeg_enc_ctx.flags2 = avctx->flags2;
    ff_mpeg12_common_init(&s->mpeg_enc_ctx);
    ff_mpeg12_init_vlcs();

    s->mpeg_enc_ctx_allocated      = 0;
    s->mpeg_enc_ctx.picture_number = 0;
    s->repeat_field                = 0;
    s->mpeg_enc_ctx.codec_id       = avctx->codec->id;
    avctx->color_range             = AVCOL_RANGE_MPEG;
    if (avctx->codec->id == AV_CODEC_ID_MPEG1VIDEO)
        avctx->chroma_sample_location = AVCHROMA_LOC_CENTER;
    else
        avctx->chroma_sample_location = AVCHROMA_LOC_LEFT;
    return 0;
}

static int mpeg_decode_update_thread_context(AVCodecContext *avctx,
                                             const AVCodecContext *avctx_from)
{
    Mpeg1Context *ctx = avctx->priv_data, *ctx_from = avctx_from->priv_data;
    MpegEncContext *s = &ctx->mpeg_enc_ctx, *s1 = &ctx_from->mpeg_enc_ctx;
    int err;

    if (avctx == avctx_from               ||
        !ctx_from->mpeg_enc_ctx_allocated ||
        !s1->context_initialized)
        return 0;

    err = ff_mpeg_update_thread_context(avctx, avctx_from);
    if (err)
        return err;

    if (!ctx->mpeg_enc_ctx_allocated)
        memcpy(s + 1, s1 + 1, sizeof(Mpeg1Context) - sizeof(MpegEncContext));

    if (!(s->pict_type == AV_PICTURE_TYPE_B || s->low_delay))
        s->picture_number++;

    return 0;
}

static void quant_matrix_rebuild(uint16_t *matrix, const uint8_t *old_perm,
                                 const uint8_t *new_perm)
{
    uint16_t temp_matrix[64];
    int i;

    memcpy(temp_matrix, matrix, 64 * sizeof(uint16_t));

    for (i = 0; i < 64; i++)
        matrix[new_perm[i]] = temp_matrix[old_perm[i]];
}

static const enum AVPixelFormat mpeg1_hwaccel_pixfmt_list_420[] = {
#if CONFIG_MPEG1_XVMC_HWACCEL
    AV_PIX_FMT_XVMC,
#endif
#if CONFIG_MPEG1_VDPAU_HWACCEL
    AV_PIX_FMT_VDPAU_MPEG1,
    AV_PIX_FMT_VDPAU,
#endif
    AV_PIX_FMT_YUV420P,
    AV_PIX_FMT_NONE
};

static const enum AVPixelFormat mpeg2_hwaccel_pixfmt_list_420[] = {
#if CONFIG_MPEG2_XVMC_HWACCEL
    AV_PIX_FMT_XVMC,
#endif
#if CONFIG_MPEG2_VDPAU_HWACCEL
    AV_PIX_FMT_VDPAU_MPEG2,
    AV_PIX_FMT_VDPAU,
#endif
#if CONFIG_MPEG2_DXVA2_HWACCEL
    AV_PIX_FMT_DXVA2_VLD,
#endif
#if CONFIG_MPEG2_VAAPI_HWACCEL
    AV_PIX_FMT_VAAPI_VLD,
#endif
    AV_PIX_FMT_YUV420P,
    AV_PIX_FMT_NONE
};

static inline int uses_vdpau(AVCodecContext *avctx) {
    return avctx->pix_fmt == AV_PIX_FMT_VDPAU_MPEG1 || avctx->pix_fmt == AV_PIX_FMT_VDPAU_MPEG2;
}

static enum AVPixelFormat mpeg_get_pixelformat(AVCodecContext *avctx)
{
    Mpeg1Context *s1  = avctx->priv_data;
    MpegEncContext *s = &s1->mpeg_enc_ctx;

    if (s->chroma_format < 2)
        return ff_thread_get_format(avctx,
                                avctx->codec_id == AV_CODEC_ID_MPEG1VIDEO ?
                                mpeg1_hwaccel_pixfmt_list_420 :
                                mpeg2_hwaccel_pixfmt_list_420);
    else if (s->chroma_format == 2)
        return AV_PIX_FMT_YUV422P;
    else
        return AV_PIX_FMT_YUV444P;
}

static void setup_hwaccel_for_pixfmt(AVCodecContext *avctx)
{
    avctx->hwaccel = ff_find_hwaccel(avctx);
    // until then pix_fmt may be changed right after codec init
    if (avctx->hwaccel || uses_vdpau(avctx))
        if (avctx->idct_algo == FF_IDCT_AUTO)
            avctx->idct_algo = FF_IDCT_SIMPLE;

    if (avctx->hwaccel && avctx->pix_fmt == AV_PIX_FMT_XVMC) {
        Mpeg1Context *s1 = avctx->priv_data;
        MpegEncContext *s = &s1->mpeg_enc_ctx;

        s->pack_pblocks = 1;
#if FF_API_XVMC
        avctx->xvmc_acceleration = 2;
#endif /* FF_API_XVMC */
    }
}

/* Call this function when we know all parameters.
 * It may be called in different places for MPEG-1 and MPEG-2. */
static int mpeg_decode_postinit(AVCodecContext *avctx)
{
    Mpeg1Context *s1  = avctx->priv_data;
    MpegEncContext *s = &s1->mpeg_enc_ctx;
    uint8_t old_permutation[64];
    int ret;

    if ((s1->mpeg_enc_ctx_allocated == 0)                   ||
        avctx->coded_width       != s->width                ||
        avctx->coded_height      != s->height               ||
        s1->save_width           != s->width                ||
        s1->save_height          != s->height               ||
        s1->save_aspect_info     != s->aspect_ratio_info    ||
        (s1->save_progressive_seq != s->progressive_sequence && (s->height&31)) ||
        0) {
        if (s1->mpeg_enc_ctx_allocated) {
            ParseContext pc = s->parse_context;
            s->parse_context.buffer = 0;
            ff_MPV_common_end(s);
            s->parse_context = pc;
            s1->mpeg_enc_ctx_allocated = 0;
        }

        if ((s->width == 0) || (s->height == 0))
            return -2;

        ret = ff_set_dimensions(avctx, s->width, s->height);
        if (ret < 0)
            return ret;

        if (avctx->codec_id == AV_CODEC_ID_MPEG2VIDEO && s->bit_rate) {
            avctx->rc_max_rate = s->bit_rate;
        } else if (avctx->codec_id == AV_CODEC_ID_MPEG1VIDEO && s->bit_rate &&
                   (s->bit_rate != 0x3FFFF*400 || s->vbv_delay != 0xFFFF)) {
            avctx->bit_rate = s->bit_rate;
        }
        s1->save_aspect_info     = s->aspect_ratio_info;
        s1->save_width           = s->width;
        s1->save_height          = s->height;
        s1->save_progressive_seq = s->progressive_sequence;

        /* low_delay may be forced, in this case we will have B-frames
         * that behave like P-frames. */
        avctx->has_b_frames = !s->low_delay;

        if (avctx->codec_id == AV_CODEC_ID_MPEG1VIDEO) {
            // MPEG-1 fps
            avctx->time_base.den = ff_mpeg12_frame_rate_tab[s->frame_rate_index].num;
            avctx->time_base.num = ff_mpeg12_frame_rate_tab[s->frame_rate_index].den;
            // MPEG-1 aspect
            avctx->sample_aspect_ratio = av_d2q(1.0 / ff_mpeg1_aspect[s->aspect_ratio_info], 255);
            avctx->ticks_per_frame     = 1;
        } else { // MPEG-2
            // MPEG-2 fps
            av_reduce(&s->avctx->time_base.den,
                      &s->avctx->time_base.num,
                      ff_mpeg12_frame_rate_tab[s->frame_rate_index].num * s1->frame_rate_ext.num * 2,
                      ff_mpeg12_frame_rate_tab[s->frame_rate_index].den * s1->frame_rate_ext.den,
                      1 << 30);
            avctx->ticks_per_frame = 2;
            // MPEG-2 aspect
            if (s->aspect_ratio_info > 1) {
                AVRational dar =
                    av_mul_q(av_div_q(ff_mpeg2_aspect[s->aspect_ratio_info],
                                      (AVRational) { s1->pan_scan.width,
                                                     s1->pan_scan.height }),
                             (AVRational) { s->width, s->height });

                /* We ignore the spec here and guess a bit as reality does not
                 * match the spec, see for example res_change_ffmpeg_aspect.ts
                 * and sequence-display-aspect.mpg.
                 * issue1613, 621, 562 */
                if ((s1->pan_scan.width == 0) || (s1->pan_scan.height == 0) ||
                    (av_cmp_q(dar, (AVRational) { 4, 3 }) &&
                     av_cmp_q(dar, (AVRational) { 16, 9 }))) {
                    s->avctx->sample_aspect_ratio =
                        av_div_q(ff_mpeg2_aspect[s->aspect_ratio_info],
                                 (AVRational) { s->width, s->height });
                } else {
                    s->avctx->sample_aspect_ratio =
                        av_div_q(ff_mpeg2_aspect[s->aspect_ratio_info],
                                 (AVRational) { s1->pan_scan.width, s1->pan_scan.height });
// issue1613 4/3 16/9 -> 16/9
// res_change_ffmpeg_aspect.ts 4/3 225/44 ->4/3
// widescreen-issue562.mpg 4/3 16/9 -> 16/9
//                    s->avctx->sample_aspect_ratio = av_mul_q(s->avctx->sample_aspect_ratio, (AVRational) {s->width, s->height});
                    av_dlog(avctx, "A %d/%d\n",
                            ff_mpeg2_aspect[s->aspect_ratio_info].num,
                            ff_mpeg2_aspect[s->aspect_ratio_info].den);
                    av_dlog(avctx, "B %d/%d\n", s->avctx->sample_aspect_ratio.num,
                            s->avctx->sample_aspect_ratio.den);
                }
            } else {
                s->avctx->sample_aspect_ratio =
                    ff_mpeg2_aspect[s->aspect_ratio_info];
            }
        } // MPEG-2

        avctx->pix_fmt = mpeg_get_pixelformat(avctx);
        setup_hwaccel_for_pixfmt(avctx);

        /* Quantization matrices may need reordering
         * if DCT permutation is changed. */
        memcpy(old_permutation, s->dsp.idct_permutation, 64 * sizeof(uint8_t));

        if (ff_MPV_common_init(s) < 0)
            return -2;

        quant_matrix_rebuild(s->intra_matrix,        old_permutation, s->dsp.idct_permutation);
        quant_matrix_rebuild(s->inter_matrix,        old_permutation, s->dsp.idct_permutation);
        quant_matrix_rebuild(s->chroma_intra_matrix, old_permutation, s->dsp.idct_permutation);
        quant_matrix_rebuild(s->chroma_inter_matrix, old_permutation, s->dsp.idct_permutation);

        s1->mpeg_enc_ctx_allocated = 1;
    }
    return 0;
}

static int mpeg1_decode_picture(AVCodecContext *avctx, const uint8_t *buf,
                                int buf_size)
{
    Mpeg1Context *s1  = avctx->priv_data;
    MpegEncContext *s = &s1->mpeg_enc_ctx;
    int ref, f_code, vbv_delay;

    init_get_bits(&s->gb, buf, buf_size * 8);

    ref = get_bits(&s->gb, 10); /* temporal ref */
    s->pict_type = get_bits(&s->gb, 3);
    if (s->pict_type == 0 || s->pict_type > 3)
        return -1;

    vbv_delay = get_bits(&s->gb, 16);
    s->vbv_delay = vbv_delay;
    if (s->pict_type == AV_PICTURE_TYPE_P ||
        s->pict_type == AV_PICTURE_TYPE_B) {
        s->full_pel[0] = get_bits1(&s->gb);
        f_code = get_bits(&s->gb, 3);
        if (f_code == 0 && (avctx->err_recognition & (AV_EF_BITSTREAM|AV_EF_COMPLIANT)))
            return -1;
        f_code += !f_code;
        s->mpeg_f_code[0][0] = f_code;
        s->mpeg_f_code[0][1] = f_code;
    }
    if (s->pict_type == AV_PICTURE_TYPE_B) {
        s->full_pel[1] = get_bits1(&s->gb);
        f_code = get_bits(&s->gb, 3);
        if (f_code == 0 && (avctx->err_recognition & (AV_EF_BITSTREAM|AV_EF_COMPLIANT)))
            return -1;
        f_code += !f_code;
        s->mpeg_f_code[1][0] = f_code;
        s->mpeg_f_code[1][1] = f_code;
    }
    s->current_picture.f.pict_type = s->pict_type;
    s->current_picture.f.key_frame = s->pict_type == AV_PICTURE_TYPE_I;

    if (avctx->debug & FF_DEBUG_PICT_INFO)
        av_log(avctx, AV_LOG_DEBUG,
               "vbv_delay %d, ref %d type:%d\n", vbv_delay, ref, s->pict_type);

    s->y_dc_scale = 8;
    s->c_dc_scale = 8;
    return 0;
}

static void mpeg_decode_sequence_extension(Mpeg1Context *s1)
{
    MpegEncContext *s = &s1->mpeg_enc_ctx;
    int horiz_size_ext, vert_size_ext;
    int bit_rate_ext;

    skip_bits(&s->gb, 1); /* profile and level esc*/
    s->avctx->profile       = get_bits(&s->gb, 3);
    s->avctx->level         = get_bits(&s->gb, 4);
    s->progressive_sequence = get_bits1(&s->gb);   /* progressive_sequence */
    s->chroma_format        = get_bits(&s->gb, 2); /* chroma_format 1=420, 2=422, 3=444 */
    horiz_size_ext          = get_bits(&s->gb, 2);
    vert_size_ext           = get_bits(&s->gb, 2);
    s->width  |= (horiz_size_ext << 12);
    s->height |= (vert_size_ext  << 12);
    bit_rate_ext = get_bits(&s->gb, 12);  /* XXX: handle it */
    s->bit_rate += (bit_rate_ext << 18) * 400;
    skip_bits1(&s->gb); /* marker */
    s->avctx->rc_buffer_size += get_bits(&s->gb, 8) * 1024 * 16 << 10;

    s->low_delay = get_bits1(&s->gb);
    if (s->flags & CODEC_FLAG_LOW_DELAY)
        s->low_delay = 1;

    s1->frame_rate_ext.num = get_bits(&s->gb, 2) + 1;
    s1->frame_rate_ext.den = get_bits(&s->gb, 5) + 1;

    av_dlog(s->avctx, "sequence extension\n");
    s->codec_id = s->avctx->codec_id = AV_CODEC_ID_MPEG2VIDEO;

    if (s->avctx->debug & FF_DEBUG_PICT_INFO)
        av_log(s->avctx, AV_LOG_DEBUG,
               "profile: %d, level: %d ps: %d cf:%d vbv buffer: %d, bitrate:%d\n",
               s->avctx->profile, s->avctx->level, s->progressive_sequence, s->chroma_format,
               s->avctx->rc_buffer_size, s->bit_rate);
}

static void mpeg_decode_sequence_display_extension(Mpeg1Context *s1)
{
    MpegEncContext *s = &s1->mpeg_enc_ctx;
    int color_description, w, h;

    skip_bits(&s->gb, 3); /* video format */
    color_description = get_bits1(&s->gb);
    if (color_description) {
        s->avctx->color_primaries = get_bits(&s->gb, 8);
        s->avctx->color_trc       = get_bits(&s->gb, 8);
        s->avctx->colorspace      = get_bits(&s->gb, 8);
    }
    w = get_bits(&s->gb, 14);
    skip_bits(&s->gb, 1); // marker
    h = get_bits(&s->gb, 14);
    // remaining 3 bits are zero padding

    s1->pan_scan.width  = 16 * w;
    s1->pan_scan.height = 16 * h;

    if (s->avctx->debug & FF_DEBUG_PICT_INFO)
        av_log(s->avctx, AV_LOG_DEBUG, "sde w:%d, h:%d\n", w, h);
}

static void mpeg_decode_picture_display_extension(Mpeg1Context *s1)
{
    MpegEncContext *s = &s1->mpeg_enc_ctx;
    int i, nofco;

    nofco = 1;
    if (s->progressive_sequence) {
        if (s->repeat_first_field) {
            nofco++;
            if (s->top_field_first)
                nofco++;
        }
    } else {
        if (s->picture_structure == PICT_FRAME) {
            nofco++;
            if (s->repeat_first_field)
                nofco++;
        }
    }
    for (i = 0; i < nofco; i++) {
        s1->pan_scan.position[i][0] = get_sbits(&s->gb, 16);
        skip_bits(&s->gb, 1); // marker
        s1->pan_scan.position[i][1] = get_sbits(&s->gb, 16);
        skip_bits(&s->gb, 1); // marker
    }

    if (s->avctx->debug & FF_DEBUG_PICT_INFO)
        av_log(s->avctx, AV_LOG_DEBUG,
               "pde (%"PRId16",%"PRId16") (%"PRId16",%"PRId16") (%"PRId16",%"PRId16")\n",
               s1->pan_scan.position[0][0], s1->pan_scan.position[0][1],
               s1->pan_scan.position[1][0], s1->pan_scan.position[1][1],
               s1->pan_scan.position[2][0], s1->pan_scan.position[2][1]);
}

static int load_matrix(MpegEncContext *s, uint16_t matrix0[64],
                       uint16_t matrix1[64], int intra)
{
    int i;

    for (i = 0; i < 64; i++) {
        int j = s->dsp.idct_permutation[ff_zigzag_direct[i]];
        int v = get_bits(&s->gb, 8);
        if (v == 0) {
            av_log(s->avctx, AV_LOG_ERROR, "matrix damaged\n");
            return -1;
        }
        if (intra && i == 0 && v != 8) {
            av_log(s->avctx, AV_LOG_DEBUG, "intra matrix specifies invalid DC quantizer %d, ignoring\n", v);
            v = 8; // needed by pink.mpg / issue1046
        }
        matrix0[j] = v;
        if (matrix1)
            matrix1[j] = v;
    }
    return 0;
}

static void mpeg_decode_quant_matrix_extension(MpegEncContext *s)
{
    av_dlog(s->avctx, "matrix extension\n");

    if (get_bits1(&s->gb))
        load_matrix(s, s->chroma_intra_matrix, s->intra_matrix, 1);
    if (get_bits1(&s->gb))
        load_matrix(s, s->chroma_inter_matrix, s->inter_matrix, 0);
    if (get_bits1(&s->gb))
        load_matrix(s, s->chroma_intra_matrix, NULL, 1);
    if (get_bits1(&s->gb))
        load_matrix(s, s->chroma_inter_matrix, NULL, 0);
}

static void mpeg_decode_picture_coding_extension(Mpeg1Context *s1)
{
    MpegEncContext *s = &s1->mpeg_enc_ctx;

    s->full_pel[0]       = s->full_pel[1] = 0;
    s->mpeg_f_code[0][0] = get_bits(&s->gb, 4);
    s->mpeg_f_code[0][1] = get_bits(&s->gb, 4);
    s->mpeg_f_code[1][0] = get_bits(&s->gb, 4);
    s->mpeg_f_code[1][1] = get_bits(&s->gb, 4);
    if (!s->pict_type && s1->mpeg_enc_ctx_allocated) {
        av_log(s->avctx, AV_LOG_ERROR,
               "Missing picture start code, guessing missing values\n");
        if (s->mpeg_f_code[1][0] == 15 && s->mpeg_f_code[1][1] == 15) {
            if (s->mpeg_f_code[0][0] == 15 && s->mpeg_f_code[0][1] == 15)
                s->pict_type = AV_PICTURE_TYPE_I;
            else
                s->pict_type = AV_PICTURE_TYPE_P;
        } else
            s->pict_type = AV_PICTURE_TYPE_B;
        s->current_picture.f.pict_type = s->pict_type;
        s->current_picture.f.key_frame = s->pict_type == AV_PICTURE_TYPE_I;
    }
    s->mpeg_f_code[0][0] += !s->mpeg_f_code[0][0];
    s->mpeg_f_code[0][1] += !s->mpeg_f_code[0][1];
    s->mpeg_f_code[1][0] += !s->mpeg_f_code[1][0];
    s->mpeg_f_code[1][1] += !s->mpeg_f_code[1][1];

    s->intra_dc_precision         = get_bits(&s->gb, 2);
    s->picture_structure          = get_bits(&s->gb, 2);
    s->top_field_first            = get_bits1(&s->gb);
    s->frame_pred_frame_dct       = get_bits1(&s->gb);
    s->concealment_motion_vectors = get_bits1(&s->gb);
    s->q_scale_type               = get_bits1(&s->gb);
    s->intra_vlc_format           = get_bits1(&s->gb);
    s->alternate_scan             = get_bits1(&s->gb);
    s->repeat_first_field         = get_bits1(&s->gb);
    s->chroma_420_type            = get_bits1(&s->gb);
    s->progressive_frame          = get_bits1(&s->gb);

    if (s->alternate_scan) {
        ff_init_scantable(s->dsp.idct_permutation, &s->inter_scantable, ff_alternate_vertical_scan);
        ff_init_scantable(s->dsp.idct_permutation, &s->intra_scantable, ff_alternate_vertical_scan);
    } else {
        ff_init_scantable(s->dsp.idct_permutation, &s->inter_scantable, ff_zigzag_direct);
        ff_init_scantable(s->dsp.idct_permutation, &s->intra_scantable, ff_zigzag_direct);
    }

    /* composite display not parsed */
    av_dlog(s->avctx, "intra_dc_precision=%d\n", s->intra_dc_precision);
    av_dlog(s->avctx, "picture_structure=%d\n", s->picture_structure);
    av_dlog(s->avctx, "top field first=%d\n", s->top_field_first);
    av_dlog(s->avctx, "repeat first field=%d\n", s->repeat_first_field);
    av_dlog(s->avctx, "conceal=%d\n", s->concealment_motion_vectors);
    av_dlog(s->avctx, "intra_vlc_format=%d\n", s->intra_vlc_format);
    av_dlog(s->avctx, "alternate_scan=%d\n", s->alternate_scan);
    av_dlog(s->avctx, "frame_pred_frame_dct=%d\n", s->frame_pred_frame_dct);
    av_dlog(s->avctx, "progressive_frame=%d\n", s->progressive_frame);
}

static int mpeg_field_start(MpegEncContext *s, const uint8_t *buf, int buf_size)
{
    AVCodecContext *avctx = s->avctx;
    Mpeg1Context *s1      = (Mpeg1Context *) s;

    /* start frame decoding */
    if (s->first_field || s->picture_structure == PICT_FRAME) {
        AVFrameSideData *pan_scan;

        if (ff_MPV_frame_start(s, avctx) < 0)
            return -1;

        ff_mpeg_er_frame_start(s);

        /* first check if we must repeat the frame */
        s->current_picture_ptr->f.repeat_pict = 0;
        if (s->repeat_first_field) {
            if (s->progressive_sequence) {
                if (s->top_field_first)
                    s->current_picture_ptr->f.repeat_pict = 4;
                else
                    s->current_picture_ptr->f.repeat_pict = 2;
            } else if (s->progressive_frame) {
                s->current_picture_ptr->f.repeat_pict = 1;
            }
        }

        pan_scan = av_frame_new_side_data(&s->current_picture_ptr->f,
                                          AV_FRAME_DATA_PANSCAN,
                                          sizeof(s1->pan_scan));
        if (!pan_scan)
            return AVERROR(ENOMEM);
        memcpy(pan_scan->data, &s1->pan_scan, sizeof(s1->pan_scan));

        if (s1->a53_caption) {
            AVFrameSideData *sd = av_frame_new_side_data(
                &s->current_picture_ptr->f, AV_FRAME_DATA_A53_CC,
                s1->a53_caption_size);
            if (sd)
                memcpy(sd->data, s1->a53_caption, s1->a53_caption_size);
            av_freep(&s1->a53_caption);
        }

        if (s1->has_stereo3d) {
            AVStereo3D *stereo = av_stereo3d_create_side_data(&s->current_picture_ptr->f);
            if (!stereo)
                return AVERROR(ENOMEM);

            *stereo = s1->stereo3d;
            s1->has_stereo3d = 0;
        }
        if (HAVE_THREADS && (avctx->active_thread_type & FF_THREAD_FRAME))
            ff_thread_finish_setup(avctx);
    } else { // second field
        int i;

        if (!s->current_picture_ptr) {
            av_log(s->avctx, AV_LOG_ERROR, "first field missing\n");
            return -1;
        }

        if (s->avctx->hwaccel &&
            (s->avctx->slice_flags & SLICE_FLAG_ALLOW_FIELD)) {
            if (s->avctx->hwaccel->end_frame(s->avctx) < 0)
                av_log(avctx, AV_LOG_ERROR,
                       "hardware accelerator failed to decode first field\n");
        }

        for (i = 0; i < 4; i++) {
            s->current_picture.f.data[i] = s->current_picture_ptr->f.data[i];
            if (s->picture_structure == PICT_BOTTOM_FIELD)
                s->current_picture.f.data[i] +=
                    s->current_picture_ptr->f.linesize[i];
        }
    }

    if (avctx->hwaccel) {
        if (avctx->hwaccel->start_frame(avctx, buf, buf_size) < 0)
            return -1;
    }

    return 0;
}

#define DECODE_SLICE_ERROR -1
#define DECODE_SLICE_OK     0

/**
 * Decode a slice.
 * MpegEncContext.mb_y must be set to the MB row from the startcode.
 * @return DECODE_SLICE_ERROR if the slice is damaged,
 *         DECODE_SLICE_OK if this slice is OK
 */
static int mpeg_decode_slice(MpegEncContext *s, int mb_y,
                             const uint8_t **buf, int buf_size)
{
    AVCodecContext *avctx = s->avctx;
    const int lowres      = s->avctx->lowres;
    const int field_pic   = s->picture_structure != PICT_FRAME;

    s->resync_mb_x =
    s->resync_mb_y = -1;

    av_assert0(mb_y < s->mb_height);

    init_get_bits(&s->gb, *buf, buf_size * 8);
    if (s->codec_id != AV_CODEC_ID_MPEG1VIDEO && s->mb_height > 2800/16)
        skip_bits(&s->gb, 3);

    ff_mpeg1_clean_buffers(s);
    s->interlaced_dct = 0;

    s->qscale = get_qscale(s);

    if (s->qscale == 0) {
        av_log(s->avctx, AV_LOG_ERROR, "qscale == 0\n");
        return -1;
    }

    /* extra slice info */
    if (skip_1stop_8data_bits(&s->gb) < 0)
        return AVERROR_INVALIDDATA;

    s->mb_x = 0;

    if (mb_y == 0 && s->codec_tag == AV_RL32("SLIF")) {
        skip_bits1(&s->gb);
    } else {
        while (get_bits_left(&s->gb) > 0) {
            int code = get_vlc2(&s->gb, ff_mbincr_vlc.table,
                                MBINCR_VLC_BITS, 2);
            if (code < 0) {
                av_log(s->avctx, AV_LOG_ERROR, "first mb_incr damaged\n");
                return -1;
            }
            if (code >= 33) {
                if (code == 33)
                    s->mb_x += 33;
                /* otherwise, stuffing, nothing to do */
            } else {
                s->mb_x += code;
                break;
            }
        }
    }

    if (s->mb_x >= (unsigned) s->mb_width) {
        av_log(s->avctx, AV_LOG_ERROR, "initial skip overflow\n");
        return -1;
    }

    if (avctx->hwaccel && avctx->hwaccel->decode_slice) {
        const uint8_t *buf_end, *buf_start = *buf - 4; /* include start_code */
        int start_code = -1;
        buf_end = avpriv_find_start_code(buf_start + 2, *buf + buf_size, &start_code);
        if (buf_end < *buf + buf_size)
            buf_end -= 4;
        s->mb_y = mb_y;
        if (avctx->hwaccel->decode_slice(avctx, buf_start, buf_end - buf_start) < 0)
            return DECODE_SLICE_ERROR;
        *buf = buf_end;
        return DECODE_SLICE_OK;
    }

    s->resync_mb_x = s->mb_x;
    s->resync_mb_y = s->mb_y = mb_y;
    s->mb_skip_run = 0;
    ff_init_block_index(s);

    if (s->mb_y == 0 && s->mb_x == 0 && (s->first_field || s->picture_structure == PICT_FRAME)) {
        if (s->avctx->debug & FF_DEBUG_PICT_INFO) {
            av_log(s->avctx, AV_LOG_DEBUG,
                   "qp:%d fc:%2d%2d%2d%2d %s %s %s %s %s dc:%d pstruct:%d fdct:%d cmv:%d qtype:%d ivlc:%d rff:%d %s\n",
                   s->qscale,
                   s->mpeg_f_code[0][0], s->mpeg_f_code[0][1],
                   s->mpeg_f_code[1][0], s->mpeg_f_code[1][1],
                   s->pict_type  == AV_PICTURE_TYPE_I ? "I" :
                   (s->pict_type == AV_PICTURE_TYPE_P ? "P" :
                   (s->pict_type == AV_PICTURE_TYPE_B ? "B" : "S")),
                   s->progressive_sequence ? "ps"  : "",
                   s->progressive_frame    ? "pf"  : "",
                   s->alternate_scan       ? "alt" : "",
                   s->top_field_first      ? "top" : "",
                   s->intra_dc_precision, s->picture_structure,
                   s->frame_pred_frame_dct, s->concealment_motion_vectors,
                   s->q_scale_type, s->intra_vlc_format,
                   s->repeat_first_field, s->chroma_420_type ? "420" : "");
        }
    }

    for (;;) {
        // If 1, we memcpy blocks in xvmcvideo.
        if ((CONFIG_MPEG1_XVMC_HWACCEL || CONFIG_MPEG2_XVMC_HWACCEL) && s->pack_pblocks)
            ff_xvmc_init_block(s); // set s->block

        if (mpeg_decode_mb(s, s->block) < 0)
            return -1;

        // Note motion_val is normally NULL unless we want to extract the MVs.
        if (s->current_picture.motion_val[0] && !s->encoding) {
            const int wrap = s->b8_stride;
            int xy         = s->mb_x * 2 + s->mb_y * 2 * wrap;
            int b8_xy      = 4 * (s->mb_x + s->mb_y * s->mb_stride);
            int motion_x, motion_y, dir, i;

            for (i = 0; i < 2; i++) {
                for (dir = 0; dir < 2; dir++) {
                    if (s->mb_intra ||
                        (dir == 1 && s->pict_type != AV_PICTURE_TYPE_B)) {
                        motion_x = motion_y = 0;
                    } else if (s->mv_type == MV_TYPE_16X16 ||
                               (s->mv_type == MV_TYPE_FIELD && field_pic)) {
                        motion_x = s->mv[dir][0][0];
                        motion_y = s->mv[dir][0][1];
                    } else { /* if ((s->mv_type == MV_TYPE_FIELD) || (s->mv_type == MV_TYPE_16X8)) */
                        motion_x = s->mv[dir][i][0];
                        motion_y = s->mv[dir][i][1];
                    }

                    s->current_picture.motion_val[dir][xy][0]     = motion_x;
                    s->current_picture.motion_val[dir][xy][1]     = motion_y;
                    s->current_picture.motion_val[dir][xy + 1][0] = motion_x;
                    s->current_picture.motion_val[dir][xy + 1][1] = motion_y;
                    s->current_picture.ref_index [dir][b8_xy]     =
                    s->current_picture.ref_index [dir][b8_xy + 1] = s->field_select[dir][i];
                    av_assert2(s->field_select[dir][i] == 0 ||
                               s->field_select[dir][i] == 1);
                }
                xy    += wrap;
                b8_xy += 2;
            }
        }

        s->dest[0] += 16 >> lowres;
        s->dest[1] +=(16 >> lowres) >> s->chroma_x_shift;
        s->dest[2] +=(16 >> lowres) >> s->chroma_x_shift;

        ff_MPV_decode_mb(s, s->block);

        if (++s->mb_x >= s->mb_width) {
            const int mb_size = 16 >> s->avctx->lowres;

            ff_mpeg_draw_horiz_band(s, mb_size * (s->mb_y >> field_pic), mb_size);
            ff_MPV_report_decode_progress(s);

            s->mb_x  = 0;
            s->mb_y += 1 << field_pic;

            if (s->mb_y >= s->mb_height) {
                int left   = get_bits_left(&s->gb);
                int is_d10 = s->chroma_format == 2 &&
                             s->pict_type == AV_PICTURE_TYPE_I &&
                             avctx->profile == 0 && avctx->level == 5 &&
                             s->intra_dc_precision == 2 &&
                             s->q_scale_type == 1 && s->alternate_scan == 0 &&
                             s->progressive_frame == 0
                             /* vbv_delay == 0xBBB || 0xE10 */;

                if (left >= 32 && !is_d10) {
                    GetBitContext gb = s->gb;
                    align_get_bits(&gb);
                    if (show_bits(&gb, 24) == 0x060E2B) {
                        av_log(avctx, AV_LOG_DEBUG, "Invalid MXF data found in video stream\n");
                        is_d10 = 1;
                    }
                }

                if (left < 0 ||
                    (left && show_bits(&s->gb, FFMIN(left, 23)) && !is_d10) ||
                    ((avctx->err_recognition & (AV_EF_BITSTREAM | AV_EF_AGGRESSIVE)) && left > 8)) {
                    av_log(avctx, AV_LOG_ERROR, "end mismatch left=%d %0X\n",
                           left, show_bits(&s->gb, FFMIN(left, 23)));
                    return -1;
                } else
                    goto eos;
            }

            ff_init_block_index(s);
        }

        /* skip mb handling */
        if (s->mb_skip_run == -1) {
            /* read increment again */
            s->mb_skip_run = 0;
            for (;;) {
                int code = get_vlc2(&s->gb, ff_mbincr_vlc.table,
                                    MBINCR_VLC_BITS, 2);
                if (code < 0) {
                    av_log(s->avctx, AV_LOG_ERROR, "mb incr damaged\n");
                    return -1;
                }
                if (code >= 33) {
                    if (code == 33) {
                        s->mb_skip_run += 33;
                    } else if (code == 35) {
                        if (s->mb_skip_run != 0 || show_bits(&s->gb, 15) != 0) {
                            av_log(s->avctx, AV_LOG_ERROR, "slice mismatch\n");
                            return -1;
                        }
                        goto eos; /* end of slice */
                    }
                    /* otherwise, stuffing, nothing to do */
                } else {
                    s->mb_skip_run += code;
                    break;
                }
            }
            if (s->mb_skip_run) {
                int i;
                if (s->pict_type == AV_PICTURE_TYPE_I) {
                    av_log(s->avctx, AV_LOG_ERROR,
                           "skipped MB in I frame at %d %d\n", s->mb_x, s->mb_y);
                    return -1;
                }

                /* skip mb */
                s->mb_intra = 0;
                for (i = 0; i < 12; i++)
                    s->block_last_index[i] = -1;
                if (s->picture_structure == PICT_FRAME)
                    s->mv_type = MV_TYPE_16X16;
                else
                    s->mv_type = MV_TYPE_FIELD;
                if (s->pict_type == AV_PICTURE_TYPE_P) {
                    /* if P type, zero motion vector is implied */
                    s->mv_dir             = MV_DIR_FORWARD;
                    s->mv[0][0][0]        = s->mv[0][0][1]      = 0;
                    s->last_mv[0][0][0]   = s->last_mv[0][0][1] = 0;
                    s->last_mv[0][1][0]   = s->last_mv[0][1][1] = 0;
                    s->field_select[0][0] = (s->picture_structure - 1) & 1;
                } else {
                    /* if B type, reuse previous vectors and directions */
                    s->mv[0][0][0] = s->last_mv[0][0][0];
                    s->mv[0][0][1] = s->last_mv[0][0][1];
                    s->mv[1][0][0] = s->last_mv[1][0][0];
                    s->mv[1][0][1] = s->last_mv[1][0][1];
                }
            }
        }
    }
eos: // end of slice
    if (get_bits_left(&s->gb) < 0)
        return AVERROR_INVALIDDATA;
    *buf += (get_bits_count(&s->gb) - 1) / 8;
    av_dlog(s, "y %d %d %d %d\n", s->resync_mb_x, s->resync_mb_y, s->mb_x, s->mb_y);
    return 0;
}

static int slice_decode_thread(AVCodecContext *c, void *arg)
{
    MpegEncContext *s   = *(void **) arg;
    const uint8_t *buf  = s->gb.buffer;
    int mb_y            = s->start_mb_y;
    const int field_pic = s->picture_structure != PICT_FRAME;

    s->er.error_count = (3 * (s->end_mb_y - s->start_mb_y) * s->mb_width) >> field_pic;

    for (;;) {
        uint32_t start_code;
        int ret;

        ret = mpeg_decode_slice(s, mb_y, &buf, s->gb.buffer_end - buf);
        emms_c();
        av_dlog(c, "ret:%d resync:%d/%d mb:%d/%d ts:%d/%d ec:%d\n",
                ret, s->resync_mb_x, s->resync_mb_y, s->mb_x, s->mb_y,
                s->start_mb_y, s->end_mb_y, s->er.error_count);
        if (ret < 0) {
            if (c->err_recognition & AV_EF_EXPLODE)
                return ret;
            if (s->resync_mb_x >= 0 && s->resync_mb_y >= 0)
                ff_er_add_slice(&s->er, s->resync_mb_x, s->resync_mb_y,
                                s->mb_x, s->mb_y,
                                ER_AC_ERROR | ER_DC_ERROR | ER_MV_ERROR);
        } else {
            ff_er_add_slice(&s->er, s->resync_mb_x, s->resync_mb_y,
                            s->mb_x - 1, s->mb_y,
                            ER_AC_END | ER_DC_END | ER_MV_END);
        }

        if (s->mb_y == s->end_mb_y)
            return 0;

        start_code = -1;
        buf        = avpriv_find_start_code(buf, s->gb.buffer_end, &start_code);
        mb_y       = start_code - SLICE_MIN_START_CODE;
        if (s->codec_id != AV_CODEC_ID_MPEG1VIDEO && s->mb_height > 2800/16)
            mb_y += (*buf&0xE0)<<2;
        mb_y <<= field_pic;
        if (s->picture_structure == PICT_BOTTOM_FIELD)
            mb_y++;
        if (mb_y < 0 || mb_y >= s->end_mb_y)
            return -1;
    }
}

/**
 * Handle slice ends.
 * @return 1 if it seems to be the last slice
 */
static int slice_end(AVCodecContext *avctx, AVFrame *pict)
{
    Mpeg1Context *s1  = avctx->priv_data;
    MpegEncContext *s = &s1->mpeg_enc_ctx;

    if (!s1->mpeg_enc_ctx_allocated || !s->current_picture_ptr)
        return 0;

    if (s->avctx->hwaccel) {
        if (s->avctx->hwaccel->end_frame(s->avctx) < 0)
            av_log(avctx, AV_LOG_ERROR,
                   "hardware accelerator failed to decode picture\n");
    }

    /* end of slice reached */
    if (/* s->mb_y << field_pic == s->mb_height && */ !s->first_field && !s1->first_slice) {
        /* end of image */

        ff_er_frame_end(&s->er);

        ff_MPV_frame_end(s);

        if (s->pict_type == AV_PICTURE_TYPE_B || s->low_delay) {
            int ret = av_frame_ref(pict, &s->current_picture_ptr->f);
            if (ret < 0)
                return ret;
            ff_print_debug_info(s, s->current_picture_ptr, pict);
            ff_mpv_export_qp_table(s, pict, s->current_picture_ptr, FF_QSCALE_TYPE_MPEG2);
        } else {
            if (avctx->active_thread_type & FF_THREAD_FRAME)
                s->picture_number++;
            /* latency of 1 frame for I- and P-frames */
            /* XXX: use another variable than picture_number */
            if (s->last_picture_ptr != NULL) {
                int ret = av_frame_ref(pict, &s->last_picture_ptr->f);
                if (ret < 0)
                    return ret;
                ff_print_debug_info(s, s->last_picture_ptr, pict);
                ff_mpv_export_qp_table(s, pict, s->last_picture_ptr, FF_QSCALE_TYPE_MPEG2);
            }
        }

        return 1;
    } else {
        return 0;
    }
}

static int mpeg1_decode_sequence(AVCodecContext *avctx,
                                 const uint8_t *buf, int buf_size)
{
    Mpeg1Context *s1  = avctx->priv_data;
    MpegEncContext *s = &s1->mpeg_enc_ctx;
    int width, height;
    int i, v, j;

    init_get_bits(&s->gb, buf, buf_size * 8);

    width  = get_bits(&s->gb, 12);
    height = get_bits(&s->gb, 12);
    if (width == 0 || height == 0) {
        av_log(avctx, AV_LOG_WARNING,
               "Invalid horizontal or vertical size value.\n");
        if (avctx->err_recognition & (AV_EF_BITSTREAM | AV_EF_COMPLIANT))
            return AVERROR_INVALIDDATA;
    }
    s->aspect_ratio_info = get_bits(&s->gb, 4);
    if (s->aspect_ratio_info == 0) {
        av_log(avctx, AV_LOG_ERROR, "aspect ratio has forbidden 0 value\n");
        if (avctx->err_recognition & (AV_EF_BITSTREAM | AV_EF_COMPLIANT))
            return -1;
    }
    s->frame_rate_index = get_bits(&s->gb, 4);
    if (s->frame_rate_index == 0 || s->frame_rate_index > 13)
        return -1;
    s->bit_rate = get_bits(&s->gb, 18) * 400;
    if (get_bits1(&s->gb) == 0) /* marker */
        return -1;
    s->width  = width;
    s->height = height;

    s->avctx->rc_buffer_size = get_bits(&s->gb, 10) * 1024 * 16;
    skip_bits(&s->gb, 1);

    /* get matrix */
    if (get_bits1(&s->gb)) {
        load_matrix(s, s->chroma_intra_matrix, s->intra_matrix, 1);
    } else {
        for (i = 0; i < 64; i++) {
            j = s->dsp.idct_permutation[i];
            v = ff_mpeg1_default_intra_matrix[i];
            s->intra_matrix[j]        = v;
            s->chroma_intra_matrix[j] = v;
        }
    }
    if (get_bits1(&s->gb)) {
        load_matrix(s, s->chroma_inter_matrix, s->inter_matrix, 0);
    } else {
        for (i = 0; i < 64; i++) {
            int j = s->dsp.idct_permutation[i];
            v = ff_mpeg1_default_non_intra_matrix[i];
            s->inter_matrix[j]        = v;
            s->chroma_inter_matrix[j] = v;
        }
    }

    if (show_bits(&s->gb, 23) != 0) {
        av_log(s->avctx, AV_LOG_ERROR, "sequence header damaged\n");
        return -1;
    }

    /* We set MPEG-2 parameters so that it emulates MPEG-1. */
    s->progressive_sequence = 1;
    s->progressive_frame    = 1;
    s->picture_structure    = PICT_FRAME;
    s->first_field          = 0;
    s->frame_pred_frame_dct = 1;
    s->chroma_format        = 1;
    s->codec_id             =
    s->avctx->codec_id      = AV_CODEC_ID_MPEG1VIDEO;
    s->out_format           = FMT_MPEG1;
    s->swap_uv              = 0; // AFAIK VCR2 does not have SEQ_HEADER
    if (s->flags & CODEC_FLAG_LOW_DELAY)
        s->low_delay = 1;

    if (s->avctx->debug & FF_DEBUG_PICT_INFO)
        av_log(s->avctx, AV_LOG_DEBUG, "vbv buffer: %d, bitrate:%d\n",
               s->avctx->rc_buffer_size, s->bit_rate);

    return 0;
}

static int vcr2_init_sequence(AVCodecContext *avctx)
{
    Mpeg1Context *s1  = avctx->priv_data;
    MpegEncContext *s = &s1->mpeg_enc_ctx;
    int i, v;

    /* start new MPEG-1 context decoding */
    s->out_format = FMT_MPEG1;
    if (s1->mpeg_enc_ctx_allocated) {
        ff_MPV_common_end(s);
        s1->mpeg_enc_ctx_allocated = 0;
    }
    s->width            = avctx->coded_width;
    s->height           = avctx->coded_height;
    avctx->has_b_frames = 0; // true?
    s->low_delay        = 1;

    avctx->pix_fmt = mpeg_get_pixelformat(avctx);
    setup_hwaccel_for_pixfmt(avctx);

    if (ff_MPV_common_init(s) < 0)
        return -1;
    s1->mpeg_enc_ctx_allocated = 1;

    for (i = 0; i < 64; i++) {
        int j = s->dsp.idct_permutation[i];
        v = ff_mpeg1_default_intra_matrix[i];
        s->intra_matrix[j]        = v;
        s->chroma_intra_matrix[j] = v;

        v = ff_mpeg1_default_non_intra_matrix[i];
        s->inter_matrix[j]        = v;
        s->chroma_inter_matrix[j] = v;
    }

    s->progressive_sequence  = 1;
    s->progressive_frame     = 1;
    s->picture_structure     = PICT_FRAME;
    s->first_field           = 0;
    s->frame_pred_frame_dct  = 1;
    s->chroma_format         = 1;
    if (s->codec_tag == AV_RL32("BW10")) {
        s->codec_id              = s->avctx->codec_id = AV_CODEC_ID_MPEG1VIDEO;
    } else {
        s->swap_uv = 1; // in case of xvmc we need to swap uv for each MB
        s->codec_id              = s->avctx->codec_id = AV_CODEC_ID_MPEG2VIDEO;
    }
    s1->save_width           = s->width;
    s1->save_height          = s->height;
    s1->save_progressive_seq = s->progressive_sequence;
    return 0;
}

static int mpeg_decode_a53_cc(AVCodecContext *avctx,
                              const uint8_t *p, int buf_size)
{
    Mpeg1Context *s1 = avctx->priv_data;

    if (buf_size >= 6 &&
        p[0] == 'G' && p[1] == 'A' && p[2] == '9' && p[3] == '4' &&
        p[4] == 3 && (p[5] & 0x40)) {
        /* extract A53 Part 4 CC data */
        int cc_count = p[5] & 0x1f;
        if (cc_count > 0 && buf_size >= 7 + cc_count * 3) {
            av_freep(&s1->a53_caption);
            s1->a53_caption_size = cc_count * 3;
            s1->a53_caption      = av_malloc(s1->a53_caption_size);
            if (s1->a53_caption)
                memcpy(s1->a53_caption, p + 7, s1->a53_caption_size);
        }
        return 1;
    } else if (buf_size >= 11 &&
               p[0] == 'C' && p[1] == 'C' && p[2] == 0x01 && p[3] == 0xf8) {
        /* extract DVD CC data */
        int cc_count = 0;
        int i;
        // There is a caption count field in the data, but it is often
        // incorect.  So count the number of captions present.
        for (i = 5; i + 6 <= buf_size && ((p[i] & 0xfe) == 0xfe); i += 6)
            cc_count++;
        // Transform the DVD format into A53 Part 4 format
        if (cc_count > 0) {
            av_freep(&s1->a53_caption);
            s1->a53_caption_size = cc_count * 6;
            s1->a53_caption      = av_malloc(s1->a53_caption_size);
            if (s1->a53_caption) {
                uint8_t field1 = !!(p[4] & 0x80);
                uint8_t *cap = s1->a53_caption;
                p += 5;
                for (i = 0; i < cc_count; i++) {
                    cap[0] = (p[0] == 0xff && field1) ? 0xfc : 0xfd;
                    cap[1] = p[1];
                    cap[2] = p[2];
                    cap[3] = (p[3] == 0xff && !field1) ? 0xfc : 0xfd;
                    cap[4] = p[4];
                    cap[5] = p[5];
                    cap += 6;
                    p += 6;
                }
            }
        }
        return 1;
    }
    return 0;
}

static void mpeg_decode_user_data(AVCodecContext *avctx,
                                  const uint8_t *p, int buf_size)
{
    Mpeg1Context *s = avctx->priv_data;
    const uint8_t *buf_end = p + buf_size;

    if (buf_size > 29){
        int i;
        for(i=0; i<20; i++)
            if (!memcmp(p+i, "\0TMPGEXS\0", 9)){
                s->tmpgexs= 1;
            }

/*        for(i=0; !(!p[i-2] && !p[i-1] && p[i]==1) && i<buf_size; i++){
            av_log(avctx, AV_LOG_ERROR, "%c", p[i]);
        }
            av_log(avctx, AV_LOG_ERROR, "\n");*/
    }

    /* we parse the DTG active format information */
    if (buf_end - p >= 5 &&
        p[0] == 'D' && p[1] == 'T' && p[2] == 'G' && p[3] == '1') {
        int flags = p[4];
        p += 5;
        if (flags & 0x80) {
            /* skip event id */
            p += 2;
        }
        if (flags & 0x40) {
            if (buf_end - p < 1)
                return;
            avctx->dtg_active_format = p[0] & 0x0f;
        }
    } else if (buf_end - p >= 6 &&
               p[0] == 'J' && p[1] == 'P' && p[2] == '3' && p[3] == 'D' &&
               p[4] == 0x03) { // S3D_video_format_length
        // the 0x7F mask ignores the reserved_bit value
        const uint8_t S3D_video_format_type = p[5] & 0x7F;

        if (S3D_video_format_type == 0x03 ||
            S3D_video_format_type == 0x04 ||
            S3D_video_format_type == 0x08 ||
            S3D_video_format_type == 0x23) {
            Mpeg1Context *s1   = avctx->priv_data;

            s1->has_stereo3d = 1;

            switch (S3D_video_format_type) {
            case 0x03:
                s1->stereo3d.type = AV_STEREO3D_SIDEBYSIDE;
                break;
            case 0x04:
                s1->stereo3d.type = AV_STEREO3D_TOPBOTTOM;
                break;
            case 0x08:
                s1->stereo3d.type = AV_STEREO3D_2D;
                break;
            case 0x23:
                s1->stereo3d.type = AV_STEREO3D_SIDEBYSIDE_QUINCUNX;
                break;
            }
        }
    } else if (mpeg_decode_a53_cc(avctx, p, buf_size)) {
        return;
    }
}

static void mpeg_decode_gop(AVCodecContext *avctx,
                            const uint8_t *buf, int buf_size)
{
    Mpeg1Context *s1  = avctx->priv_data;
    MpegEncContext *s = &s1->mpeg_enc_ctx;
    int broken_link;
    int64_t tc;

    init_get_bits(&s->gb, buf, buf_size * 8);

    tc = avctx->timecode_frame_start = get_bits(&s->gb, 25);

    s->closed_gop = get_bits1(&s->gb);
    /* broken_link indicate that after editing the
     * reference frames of the first B-Frames after GOP I-Frame
     * are missing (open gop) */
    broken_link = get_bits1(&s->gb);

    if (s->avctx->debug & FF_DEBUG_PICT_INFO) {
        char tcbuf[AV_TIMECODE_STR_SIZE];
        av_timecode_make_mpeg_tc_string(tcbuf, tc);
        av_log(s->avctx, AV_LOG_DEBUG,
               "GOP (%s) closed_gop=%d broken_link=%d\n",
               tcbuf, s->closed_gop, broken_link);
    }
}

static int decode_chunks(AVCodecContext *avctx, AVFrame *picture,
                         int *got_output, const uint8_t *buf, int buf_size)
{
    Mpeg1Context *s = avctx->priv_data;
    MpegEncContext *s2 = &s->mpeg_enc_ctx;
    const uint8_t *buf_ptr = buf;
    const uint8_t *buf_end = buf + buf_size;
    int ret, input_size;
    int last_code = 0, skip_frame = 0;
    int picture_start_code_seen = 0;

    for (;;) {
        /* find next start code */
        uint32_t start_code = -1;
        buf_ptr = avpriv_find_start_code(buf_ptr, buf_end, &start_code);
        if (start_code > 0x1ff) {
            if (!skip_frame) {
                if (HAVE_THREADS &&
                    (avctx->active_thread_type & FF_THREAD_SLICE) &&
                    !avctx->hwaccel) {
                    int i;
                    av_assert0(avctx->thread_count > 1);

                    avctx->execute(avctx, slice_decode_thread,
                                   &s2->thread_context[0], NULL,
                                   s->slice_count, sizeof(void *));
                    for (i = 0; i < s->slice_count; i++)
                        s2->er.error_count += s2->thread_context[i]->er.error_count;
                }

                if ((CONFIG_MPEG_VDPAU_DECODER || CONFIG_MPEG1_VDPAU_DECODER)
                    && uses_vdpau(avctx))
                    ff_vdpau_mpeg_picture_complete(s2, buf, buf_size, s->slice_count);

                ret = slice_end(avctx, picture);
                if (ret < 0)
                    return ret;
                else if (ret) {
                    // FIXME: merge with the stuff in mpeg_decode_slice
                    if (s2->last_picture_ptr || s2->low_delay)
                        *got_output = 1;
                }
            }
            s2->pict_type = 0;

            if (avctx->err_recognition & AV_EF_EXPLODE && s2->er.error_count)
                return AVERROR_INVALIDDATA;

            return FFMAX(0, buf_ptr - buf - s2->parse_context.last_index);
        }

        input_size = buf_end - buf_ptr;

        if (avctx->debug & FF_DEBUG_STARTCODE)
            av_log(avctx, AV_LOG_DEBUG, "%3"PRIX32" at %td left %d\n",
                   start_code, buf_ptr - buf, input_size);

        /* prepare data for next start code */
        switch (start_code) {
        case SEQ_START_CODE:
            if (last_code == 0) {
                mpeg1_decode_sequence(avctx, buf_ptr, input_size);
                if (buf != avctx->extradata)
                    s->sync = 1;
            } else {
                av_log(avctx, AV_LOG_ERROR,
                       "ignoring SEQ_START_CODE after %X\n", last_code);
                if (avctx->err_recognition & AV_EF_EXPLODE)
                    return AVERROR_INVALIDDATA;
            }
            break;

        case PICTURE_START_CODE:
            if (picture_start_code_seen && s2->picture_structure == PICT_FRAME) {
               /* If it's a frame picture, there can't be more than one picture header.
                  Yet, it does happen and we need to handle it. */
               av_log(avctx, AV_LOG_WARNING, "ignoring extra picture following a frame-picture\n");
               break;
            }
            picture_start_code_seen = 1;

            if (s2->width <= 0 || s2->height <= 0) {
                av_log(avctx, AV_LOG_ERROR, "Invalid frame dimensions %dx%d.\n",
                       s2->width, s2->height);
                return AVERROR_INVALIDDATA;
            }

            if (s->tmpgexs){
                s2->intra_dc_precision= 3;
                s2->intra_matrix[0]= 1;
            }
            if (HAVE_THREADS && (avctx->active_thread_type & FF_THREAD_SLICE) &&
                !avctx->hwaccel && s->slice_count) {
                int i;

                avctx->execute(avctx, slice_decode_thread,
                               s2->thread_context, NULL,
                               s->slice_count, sizeof(void *));
                for (i = 0; i < s->slice_count; i++)
                    s2->er.error_count += s2->thread_context[i]->er.error_count;
                s->slice_count = 0;
            }
            if (last_code == 0 || last_code == SLICE_MIN_START_CODE) {
                ret = mpeg_decode_postinit(avctx);
                if (ret < 0) {
                    av_log(avctx, AV_LOG_ERROR,
                           "mpeg_decode_postinit() failure\n");
                    return ret;
                }

                /* We have a complete image: we try to decompress it. */
                if (mpeg1_decode_picture(avctx, buf_ptr, input_size) < 0)
                    s2->pict_type = 0;
                s->first_slice = 1;
                last_code      = PICTURE_START_CODE;
            } else {
                av_log(avctx, AV_LOG_ERROR,
                       "ignoring pic after %X\n", last_code);
                if (avctx->err_recognition & AV_EF_EXPLODE)
                    return AVERROR_INVALIDDATA;
            }
            break;
        case EXT_START_CODE:
            init_get_bits(&s2->gb, buf_ptr, input_size * 8);

            switch (get_bits(&s2->gb, 4)) {
            case 0x1:
                if (last_code == 0) {
                    mpeg_decode_sequence_extension(s);
                } else {
                    av_log(avctx, AV_LOG_ERROR,
                           "ignoring seq ext after %X\n", last_code);
                    if (avctx->err_recognition & AV_EF_EXPLODE)
                        return AVERROR_INVALIDDATA;
                }
                break;
            case 0x2:
                mpeg_decode_sequence_display_extension(s);
                break;
            case 0x3:
                mpeg_decode_quant_matrix_extension(s2);
                break;
            case 0x7:
                mpeg_decode_picture_display_extension(s);
                break;
            case 0x8:
                if (last_code == PICTURE_START_CODE) {
                    mpeg_decode_picture_coding_extension(s);
                } else {
                    av_log(avctx, AV_LOG_ERROR,
                           "ignoring pic cod ext after %X\n", last_code);
                    if (avctx->err_recognition & AV_EF_EXPLODE)
                        return AVERROR_INVALIDDATA;
                }
                break;
            }
            break;
        case USER_START_CODE:
            mpeg_decode_user_data(avctx, buf_ptr, input_size);
            break;
        case GOP_START_CODE:
            if (last_code == 0) {
                s2->first_field = 0;
                mpeg_decode_gop(avctx, buf_ptr, input_size);
                s->sync = 1;
            } else {
                av_log(avctx, AV_LOG_ERROR,
                       "ignoring GOP_START_CODE after %X\n", last_code);
                if (avctx->err_recognition & AV_EF_EXPLODE)
                    return AVERROR_INVALIDDATA;
            }
            break;
        default:
            if (start_code >= SLICE_MIN_START_CODE &&
                start_code <= SLICE_MAX_START_CODE && last_code == PICTURE_START_CODE) {
                if (s2->progressive_sequence && !s2->progressive_frame) {
                    s2->progressive_frame = 1;
                    av_log(s2->avctx, AV_LOG_ERROR,
                           "interlaced frame in progressive sequence, ignoring\n");
                }

                if (s2->picture_structure == 0 ||
                    (s2->progressive_frame && s2->picture_structure != PICT_FRAME)) {
                    av_log(s2->avctx, AV_LOG_ERROR,
                           "picture_structure %d invalid, ignoring\n",
                           s2->picture_structure);
                    s2->picture_structure = PICT_FRAME;
                }

                if (s2->progressive_sequence && !s2->frame_pred_frame_dct)
                    av_log(s2->avctx, AV_LOG_WARNING, "invalid frame_pred_frame_dct\n");

                if (s2->picture_structure == PICT_FRAME) {
                    s2->first_field = 0;
                    s2->v_edge_pos  = 16 * s2->mb_height;
                } else {
                    s2->first_field ^= 1;
                    s2->v_edge_pos   = 8 * s2->mb_height;
                    memset(s2->mbskip_table, 0, s2->mb_stride * s2->mb_height);
                }
            }
            if (start_code >= SLICE_MIN_START_CODE &&
                start_code <= SLICE_MAX_START_CODE && last_code != 0) {
                const int field_pic = s2->picture_structure != PICT_FRAME;
                int mb_y = start_code - SLICE_MIN_START_CODE;
                last_code = SLICE_MIN_START_CODE;
                if (s2->codec_id != AV_CODEC_ID_MPEG1VIDEO && s2->mb_height > 2800/16)
                    mb_y += (*buf_ptr&0xE0)<<2;

                mb_y <<= field_pic;
                if (s2->picture_structure == PICT_BOTTOM_FIELD)
                    mb_y++;

                if (buf_end - buf_ptr < 2) {
                    av_log(s2->avctx, AV_LOG_ERROR, "slice too small\n");
                    return AVERROR_INVALIDDATA;
                }

                if (mb_y >= s2->mb_height) {
                    av_log(s2->avctx, AV_LOG_ERROR,
                           "slice below image (%d >= %d)\n", mb_y, s2->mb_height);
                    return -1;
                }

                if (s2->last_picture_ptr == NULL) {
                    /* Skip B-frames if we do not have reference frames and
                     * GOP is not closed. */
                    if (s2->pict_type == AV_PICTURE_TYPE_B) {
                        if (!s2->closed_gop) {
                            skip_frame = 1;
                            break;
                        }
                    }
                }
                if (s2->pict_type == AV_PICTURE_TYPE_I || (s2->flags2 & CODEC_FLAG2_SHOW_ALL))
                    s->sync = 1;
                if (s2->next_picture_ptr == NULL) {
                    /* Skip P-frames if we do not have a reference frame or
                     * we have an invalid header. */
                    if (s2->pict_type == AV_PICTURE_TYPE_P && !s->sync) {
                        skip_frame = 1;
                        break;
                    }
                }
                if ((avctx->skip_frame >= AVDISCARD_NONREF &&
                     s2->pict_type == AV_PICTURE_TYPE_B) ||
                    (avctx->skip_frame >= AVDISCARD_NONKEY &&
                     s2->pict_type != AV_PICTURE_TYPE_I) ||
                    avctx->skip_frame >= AVDISCARD_ALL) {
                    skip_frame = 1;
                    break;
                }

                if (!s->mpeg_enc_ctx_allocated)
                    break;

                if (s2->codec_id == AV_CODEC_ID_MPEG2VIDEO) {
                    if (mb_y < avctx->skip_top ||
                        mb_y >= s2->mb_height - avctx->skip_bottom)
                        break;
                }

                if (!s2->pict_type) {
                    av_log(avctx, AV_LOG_ERROR, "Missing picture start code\n");
                    if (avctx->err_recognition & AV_EF_EXPLODE)
                        return AVERROR_INVALIDDATA;
                    break;
                }

                if (s->first_slice) {
                    skip_frame     = 0;
                    s->first_slice = 0;
                    if (mpeg_field_start(s2, buf, buf_size) < 0)
                        return -1;
                }
                if (!s2->current_picture_ptr) {
                    av_log(avctx, AV_LOG_ERROR,
                           "current_picture not initialized\n");
                    return AVERROR_INVALIDDATA;
                }

                if (uses_vdpau(avctx)) {
                    s->slice_count++;
                    break;
                }

                if (HAVE_THREADS &&
                    (avctx->active_thread_type & FF_THREAD_SLICE) &&
                    !avctx->hwaccel) {
                    int threshold = (s2->mb_height * s->slice_count +
                                     s2->slice_context_count / 2) /
                                    s2->slice_context_count;
                    av_assert0(avctx->thread_count > 1);
                    if (threshold <= mb_y) {
                        MpegEncContext *thread_context = s2->thread_context[s->slice_count];

                        thread_context->start_mb_y = mb_y;
                        thread_context->end_mb_y   = s2->mb_height;
                        if (s->slice_count) {
                            s2->thread_context[s->slice_count - 1]->end_mb_y = mb_y;
                            ret = ff_update_duplicate_context(thread_context, s2);
                            if (ret < 0)
                                return ret;
                        }
                        init_get_bits(&thread_context->gb, buf_ptr, input_size * 8);
                        s->slice_count++;
                    }
                    buf_ptr += 2; // FIXME add minimum number of bytes per slice
                } else {
                    ret = mpeg_decode_slice(s2, mb_y, &buf_ptr, input_size);
                    emms_c();

                    if (ret < 0) {
                        if (avctx->err_recognition & AV_EF_EXPLODE)
                            return ret;
                        if (s2->resync_mb_x >= 0 && s2->resync_mb_y >= 0)
                            ff_er_add_slice(&s2->er, s2->resync_mb_x,
                                            s2->resync_mb_y, s2->mb_x, s2->mb_y,
                                            ER_AC_ERROR | ER_DC_ERROR | ER_MV_ERROR);
                    } else {
                        ff_er_add_slice(&s2->er, s2->resync_mb_x,
                                        s2->resync_mb_y, s2->mb_x - 1, s2->mb_y,
                                        ER_AC_END | ER_DC_END | ER_MV_END);
                    }
                }
            }
            break;
        }
    }
}

static int mpeg_decode_frame(AVCodecContext *avctx, void *data,
                             int *got_output, AVPacket *avpkt)
{
    const uint8_t *buf = avpkt->data;
    int ret;
    int buf_size = avpkt->size;
    Mpeg1Context *s = avctx->priv_data;
    AVFrame *picture = data;
    MpegEncContext *s2 = &s->mpeg_enc_ctx;
    av_dlog(avctx, "fill_buffer\n");

    if (buf_size == 0 || (buf_size == 4 && AV_RB32(buf) == SEQ_END_CODE)) {
        /* special case for last picture */
        if (s2->low_delay == 0 && s2->next_picture_ptr) {
            int ret = av_frame_ref(picture, &s2->next_picture_ptr->f);
            if (ret < 0)
                return ret;

            s2->next_picture_ptr = NULL;

            *got_output = 1;
        }
        return buf_size;
    }

    if (s2->flags & CODEC_FLAG_TRUNCATED) {
        int next = ff_mpeg1_find_frame_end(&s2->parse_context, buf,
                                           buf_size, NULL);

        if (ff_combine_frame(&s2->parse_context, next,
                             (const uint8_t **) &buf, &buf_size) < 0)
            return buf_size;
    }

    s2->codec_tag = avpriv_toupper4(avctx->codec_tag);
    if (s->mpeg_enc_ctx_allocated == 0 && (   s2->codec_tag == AV_RL32("VCR2")
                                           || s2->codec_tag == AV_RL32("BW10")
                                          ))
        vcr2_init_sequence(avctx);

    s->slice_count = 0;

    if (avctx->extradata && !s->extradata_decoded) {
        ret = decode_chunks(avctx, picture, got_output,
                            avctx->extradata, avctx->extradata_size);
        if (*got_output) {
            av_log(avctx, AV_LOG_ERROR, "picture in extradata\n");
            *got_output = 0;
        }
        s->extradata_decoded = 1;
        if (ret < 0 && (avctx->err_recognition & AV_EF_EXPLODE)) {
            s2->current_picture_ptr = NULL;
            return ret;
        }
    }

    ret = decode_chunks(avctx, picture, got_output, buf, buf_size);
    if (ret<0 || *got_output)
        s2->current_picture_ptr = NULL;

    return ret;
}

static void flush(AVCodecContext *avctx)
{
    Mpeg1Context *s = avctx->priv_data;

    s->sync       = 0;

    ff_mpeg_flush(avctx);
}

static av_cold int mpeg_decode_end(AVCodecContext *avctx)
{
    Mpeg1Context *s = avctx->priv_data;

    if (s->mpeg_enc_ctx_allocated)
        ff_MPV_common_end(&s->mpeg_enc_ctx);
    av_freep(&s->a53_caption);
    return 0;
}

static const AVProfile mpeg2_video_profiles[] = {
    { FF_PROFILE_MPEG2_422,          "4:2:2"              },
    { FF_PROFILE_MPEG2_HIGH,         "High"               },
    { FF_PROFILE_MPEG2_SS,           "Spatially Scalable" },
    { FF_PROFILE_MPEG2_SNR_SCALABLE, "SNR Scalable"       },
    { FF_PROFILE_MPEG2_MAIN,         "Main"               },
    { FF_PROFILE_MPEG2_SIMPLE,       "Simple"             },
    { FF_PROFILE_RESERVED,           "Reserved"           },
    { FF_PROFILE_RESERVED,           "Reserved"           },
    { FF_PROFILE_UNKNOWN                                  },
};

AVCodec ff_mpeg1video_decoder = {
    .name                  = "mpeg1video",
    .long_name             = NULL_IF_CONFIG_SMALL("MPEG-1 video"),
    .type                  = AVMEDIA_TYPE_VIDEO,
    .id                    = AV_CODEC_ID_MPEG1VIDEO,
    .priv_data_size        = sizeof(Mpeg1Context),
    .init                  = mpeg_decode_init,
    .close                 = mpeg_decode_end,
    .decode                = mpeg_decode_frame,
    .capabilities          = CODEC_CAP_DRAW_HORIZ_BAND | CODEC_CAP_DR1 |
                             CODEC_CAP_TRUNCATED | CODEC_CAP_DELAY |
                             CODEC_CAP_SLICE_THREADS,
    .flush                 = flush,
    .max_lowres            = 3,
    .update_thread_context = ONLY_IF_THREADS_ENABLED(mpeg_decode_update_thread_context)
};

AVCodec ff_mpeg2video_decoder = {
    .name           = "mpeg2video",
    .long_name      = NULL_IF_CONFIG_SMALL("MPEG-2 video"),
    .type           = AVMEDIA_TYPE_VIDEO,
    .id             = AV_CODEC_ID_MPEG2VIDEO,
    .priv_data_size = sizeof(Mpeg1Context),
    .init           = mpeg_decode_init,
    .close          = mpeg_decode_end,
    .decode         = mpeg_decode_frame,
    .capabilities   = CODEC_CAP_DRAW_HORIZ_BAND | CODEC_CAP_DR1 |
                      CODEC_CAP_TRUNCATED | CODEC_CAP_DELAY |
                      CODEC_CAP_SLICE_THREADS,
    .flush          = flush,
    .max_lowres     = 3,
    .profiles       = NULL_IF_CONFIG_SMALL(mpeg2_video_profiles),
};

//legacy decoder
AVCodec ff_mpegvideo_decoder = {
    .name           = "mpegvideo",
    .long_name      = NULL_IF_CONFIG_SMALL("MPEG-1 video"),
    .type           = AVMEDIA_TYPE_VIDEO,
    .id             = AV_CODEC_ID_MPEG2VIDEO,
    .priv_data_size = sizeof(Mpeg1Context),
    .init           = mpeg_decode_init,
    .close          = mpeg_decode_end,
    .decode         = mpeg_decode_frame,
    .capabilities   = CODEC_CAP_DRAW_HORIZ_BAND | CODEC_CAP_DR1 | CODEC_CAP_TRUNCATED | CODEC_CAP_DELAY | CODEC_CAP_SLICE_THREADS,
    .flush          = flush,
    .max_lowres     = 3,
};

#if FF_API_XVMC
#if CONFIG_MPEG_XVMC_DECODER
static av_cold int mpeg_mc_decode_init(AVCodecContext *avctx)
{
    if (avctx->active_thread_type & FF_THREAD_SLICE)
        return -1;
    if (!(avctx->slice_flags & SLICE_FLAG_CODED_ORDER))
        return -1;
    if (!(avctx->slice_flags & SLICE_FLAG_ALLOW_FIELD)) {
        av_dlog(avctx, "mpeg12.c: XvMC decoder will work better if SLICE_FLAG_ALLOW_FIELD is set\n");
    }
    mpeg_decode_init(avctx);

    avctx->pix_fmt           = AV_PIX_FMT_XVMC_MPEG2_IDCT;
    avctx->xvmc_acceleration = 2; // 2 - the blocks are packed!

    return 0;
}

AVCodec ff_mpeg_xvmc_decoder = {
    .name           = "mpegvideo_xvmc",
    .long_name      = NULL_IF_CONFIG_SMALL("MPEG-1/2 video XvMC (X-Video Motion Compensation)"),
    .type           = AVMEDIA_TYPE_VIDEO,
    .id             = AV_CODEC_ID_MPEG2VIDEO_XVMC,
    .priv_data_size = sizeof(Mpeg1Context),
    .init           = mpeg_mc_decode_init,
    .close          = mpeg_decode_end,
    .decode         = mpeg_decode_frame,
    .capabilities   = CODEC_CAP_DRAW_HORIZ_BAND | CODEC_CAP_DR1 |
                      CODEC_CAP_TRUNCATED | CODEC_CAP_HWACCEL | CODEC_CAP_DELAY,
    .flush          = flush,
};

#endif
#endif /* FF_API_XVMC */

#if CONFIG_MPEG_VDPAU_DECODER
AVCodec ff_mpeg_vdpau_decoder = {
    .name           = "mpegvideo_vdpau",
    .long_name      = NULL_IF_CONFIG_SMALL("MPEG-1/2 video (VDPAU acceleration)"),
    .type           = AVMEDIA_TYPE_VIDEO,
    .id             = AV_CODEC_ID_MPEG2VIDEO,
    .priv_data_size = sizeof(Mpeg1Context),
    .init           = mpeg_decode_init,
    .close          = mpeg_decode_end,
    .decode         = mpeg_decode_frame,
    .capabilities   = CODEC_CAP_DR1 | CODEC_CAP_TRUNCATED |
                      CODEC_CAP_HWACCEL_VDPAU | CODEC_CAP_DELAY,
    .flush          = flush,
};
#endif

#if CONFIG_MPEG1_VDPAU_DECODER
AVCodec ff_mpeg1_vdpau_decoder = {
    .name           = "mpeg1video_vdpau",
    .long_name      = NULL_IF_CONFIG_SMALL("MPEG-1 video (VDPAU acceleration)"),
    .type           = AVMEDIA_TYPE_VIDEO,
    .id             = AV_CODEC_ID_MPEG1VIDEO,
    .priv_data_size = sizeof(Mpeg1Context),
    .init           = mpeg_decode_init,
    .close          = mpeg_decode_end,
    .decode         = mpeg_decode_frame,
    .capabilities   = CODEC_CAP_DR1 | CODEC_CAP_TRUNCATED |
                      CODEC_CAP_HWACCEL_VDPAU | CODEC_CAP_DELAY,
    .flush          = flush,
};
#endif<|MERGE_RESOLUTION|>--- conflicted
+++ resolved
@@ -25,12 +25,9 @@
  * MPEG-1/2 decoder
  */
 
-<<<<<<< HEAD
 #define UNCHECKED_BITSTREAM_READER 1
-=======
 #include <inttypes.h>
 
->>>>>>> cc8163e1
 #include "libavutil/attributes.h"
 #include "libavutil/internal.h"
 #include "libavutil/stereo3d.h"
