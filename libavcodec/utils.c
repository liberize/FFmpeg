--- conflicted
+++ resolved
@@ -2507,24 +2507,17 @@
 
 av_cold int avcodec_close(AVCodecContext *avctx)
 {
-<<<<<<< HEAD
+    int i;
+
     if (!avctx)
         return 0;
 
     if (avcodec_is_open(avctx)) {
         FramePool *pool = avctx->internal->pool;
-        int i;
         if (CONFIG_FRAME_THREAD_ENCODER &&
             avctx->internal->frame_thread_encoder && avctx->thread_count > 1) {
             ff_frame_thread_encoder_free(avctx);
         }
-=======
-    int i;
-
-    if (avcodec_is_open(avctx)) {
-        FramePool *pool = avctx->internal->pool;
-
->>>>>>> 84adab33
         if (HAVE_THREADS && avctx->internal->thread_ctx)
             ff_thread_free(avctx);
         if (avctx->codec && avctx->codec->close)
