--- conflicted
+++ resolved
@@ -360,25 +360,14 @@
     /* 8x8 fullpel search would need a 4x4 chroma compare, which we do
      * not have yet, and even if we had, the motion estimation code
      * does not expect it. */
-<<<<<<< HEAD
-    if(s->codec_id != AV_CODEC_ID_SNOW){
-        if((c->avctx->me_cmp&FF_CMP_CHROMA)/* && !s->dsp.me_cmp[2]*/){
-            s->dsp.me_cmp[2]= zero_cmp;
-        }
-        if((c->avctx->me_sub_cmp&FF_CMP_CHROMA) && !s->dsp.me_sub_cmp[2]){
-            s->dsp.me_sub_cmp[2]= zero_cmp;
-        }
+    if (s->codec_id != AV_CODEC_ID_SNOW) {
+        if ((c->avctx->me_cmp & FF_CMP_CHROMA) /* && !s->mecc.me_cmp[2] */)
+            s->mecc.me_cmp[2] = zero_cmp;
+        if ((c->avctx->me_sub_cmp & FF_CMP_CHROMA) && !s->mecc.me_sub_cmp[2])
+            s->mecc.me_sub_cmp[2] = zero_cmp;
         c->hpel_put[2][0]= c->hpel_put[2][1]=
         c->hpel_put[2][2]= c->hpel_put[2][3]= zero_hpel;
     }
-=======
-    if ((c->avctx->me_cmp & FF_CMP_CHROMA) /* && !s->mecc.me_cmp[2] */)
-        s->mecc.me_cmp[2] = zero_cmp;
-    if ((c->avctx->me_sub_cmp & FF_CMP_CHROMA) && !s->mecc.me_sub_cmp[2])
-        s->mecc.me_sub_cmp[2] = zero_cmp;
-    c->hpel_put[2][0]= c->hpel_put[2][1]=
-    c->hpel_put[2][2]= c->hpel_put[2][3]= zero_hpel;
->>>>>>> 2d604443
 
     if(s->codec_id == AV_CODEC_ID_H261){
         c->sub_motion_search= no_sub_motion_search;
