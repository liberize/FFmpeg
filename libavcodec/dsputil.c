--- conflicted
+++ resolved
@@ -1922,11 +1922,7 @@
 
 static void add_bytes_c(uint8_t *dst, uint8_t *src, int w){
     long i;
-<<<<<<< HEAD
-    for(i=0; i<=w-(int)sizeof(long); i+=sizeof(long)){
-=======
     for (i = 0; i <= w - (int) sizeof(long); i += sizeof(long)) {
->>>>>>> f1476459
         long a = *(long*)(src+i);
         long b = *(long*)(dst+i);
         *(long*)(dst+i) = ((a&pb_7f) + (b&pb_7f)) ^ ((a^b)&pb_80);
@@ -1951,11 +1947,7 @@
         }
     }else
 #endif
-<<<<<<< HEAD
-    for(i=0; i<=w-(int)sizeof(long); i+=sizeof(long)){
-=======
     for (i = 0; i <= w - (int) sizeof(long); i += sizeof(long)) {
->>>>>>> f1476459
         long a = *(long*)(src1+i);
         long b = *(long*)(src2+i);
         *(long*)(dst+i) = ((a|pb_80) - (b&pb_7f)) ^ ((a^b^pb_80)&pb_80);
