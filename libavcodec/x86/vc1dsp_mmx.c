--- conflicted
+++ resolved
@@ -802,11 +802,6 @@
 
 #if HAVE_YASM
     if (mm_flags & AV_CPU_FLAG_MMX) {
-<<<<<<< HEAD
-        ASSIGN_LF(mmx);
-=======
-        dsp->put_no_rnd_vc1_chroma_pixels_tab[0]= ff_put_vc1_chroma_mc8_mmx_nornd;
->>>>>>> 012f04a2
     }
     return;
     if (mm_flags & AV_CPU_FLAG_MMX2) {
