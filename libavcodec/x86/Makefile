OBJS-$(CONFIG_MLP_DECODER)             += x86/mlpdsp.o
OBJS-$(CONFIG_TRUEHD_DECODER)          += x86/mlpdsp.o
OBJS-$(CONFIG_XMM_CLOBBER_TEST)        += x86/w64xmmtest.o

OBJS-$(HAVE_MMX)                       += x86/dsputil_mmx.o             \
                                          x86/fdct_mmx.o                \
                                          x86/fmtconvert_mmx.o          \
                                          x86/idct_mmx_xvid.o           \
                                          x86/idct_sse2_xvid.o          \
                                          x86/motion_est_mmx.o          \
                                          x86/mpegvideo_mmx.o           \
                                          x86/simple_idct_mmx.o         \

MMX-OBJS-$(CONFIG_AAC_DECODER)         += x86/sbrdsp_init.o
MMX-OBJS-$(CONFIG_AC3DSP)              += x86/ac3dsp_mmx.o
MMX-OBJS-$(CONFIG_CAVS_DECODER)        += x86/cavsdsp_mmx.o
MMX-OBJS-$(CONFIG_DNXHD_ENCODER)       += x86/dnxhd_mmx.o
MMX-OBJS-$(CONFIG_DWT)                 += x86/snowdsp_mmx.o
MMX-OBJS-$(CONFIG_ENCODERS)            += x86/dsputilenc_mmx.o
MMX-OBJS-$(CONFIG_FFT)                 += x86/fft.o
MMX-OBJS-$(CONFIG_GPL)                 += x86/idct_mmx.o
MMX-OBJS-$(CONFIG_H264DSP)             += x86/h264dsp_mmx.o
MMX-OBJS-$(CONFIG_H264PRED)            += x86/h264_intrapred_init.o
MMX-OBJS-$(CONFIG_LPC)                 += x86/lpc_mmx.o
MMX-OBJS-$(CONFIG_MPEGAUDIODSP)        += x86/mpegaudiodec_mmx.o
MMX-OBJS-$(CONFIG_PNG_DECODER)         += x86/pngdsp-init.o
MMX-OBJS-$(CONFIG_PRORES_DECODER)      += x86/proresdsp-init.o
MMX-OBJS-$(CONFIG_RV30_DECODER)        += x86/rv34dsp_init.o
MMX-OBJS-$(CONFIG_RV40_DECODER)        += x86/rv34dsp_init.o            \
                                          x86/rv40dsp_init.o
MMX-OBJS-$(CONFIG_VC1_DECODER)         += x86/vc1dsp_mmx.o
MMX-OBJS-$(CONFIG_VP5_DECODER)         += x86/vp56dsp_init.o
MMX-OBJS-$(CONFIG_VP6_DECODER)         += x86/vp56dsp_init.o
MMX-OBJS-$(CONFIG_VP8_DECODER)         += x86/vp8dsp-init.o

YASM-OBJS-$(CONFIG_AAC_DECODER)        += x86/sbrdsp.o
YASM-OBJS-$(CONFIG_AC3DSP)             += x86/ac3dsp.o
YASM-OBJS-$(CONFIG_DCT)                += x86/dct32_sse.o
YASM-OBJS-$(CONFIG_ENCODERS)           += x86/dsputilenc_yasm.o
YASM-OBJS-FFT-$(HAVE_AMD3DNOW)         += x86/fft_3dn.o
YASM-OBJS-FFT-$(HAVE_AMD3DNOWEXT)      += x86/fft_3dn2.o
YASM-OBJS-FFT-$(HAVE_SSE)              += x86/fft_sse.o
YASM-OBJS-$(CONFIG_FFT)                += x86/fft_mmx.o                 \
                                          $(YASM-OBJS-FFT-yes)
<<<<<<< HEAD

YASM-OBJS-$(CONFIG_DWT)                += x86/dwt_yasm.o

=======
>>>>>>> 72ccfb3c
YASM-OBJS-$(CONFIG_H264CHROMA)         += x86/h264_chromamc.o           \
                                          x86/h264_chromamc_10bit.o
YASM-OBJS-$(CONFIG_H264DSP)            += x86/h264_deblock.o            \
                                          x86/h264_deblock_10bit.o      \
                                          x86/h264_idct.o               \
                                          x86/h264_idct_10bit.o         \
                                          x86/h264_weight.o             \
                                          x86/h264_weight_10bit.o
YASM-OBJS-$(CONFIG_H264PRED)           += x86/h264_intrapred.o          \
                                          x86/h264_intrapred_10bit.o
YASM-OBJS-$(CONFIG_H264QPEL)           += x86/h264_qpel_10bit.o
YASM-OBJS-$(CONFIG_MPEGAUDIODSP)       += x86/imdct36_sse.o
YASM-OBJS-$(CONFIG_PNG_DECODER)        += x86/pngdsp.o
YASM-OBJS-$(CONFIG_PRORES_DECODER)     += x86/proresdsp.o
YASM-OBJS-$(CONFIG_RV30_DECODER)       += x86/rv34dsp.o
YASM-OBJS-$(CONFIG_RV40_DECODER)       += x86/rv34dsp.o                 \
                                          x86/rv40dsp.o
YASM-OBJS-$(CONFIG_VC1_DECODER)        += x86/vc1dsp_yasm.o
<<<<<<< HEAD

YASM-OBJS-$(CONFIG_DIRAC_DECODER)      += x86/diracdsp_mmx.o x86/diracdsp_yasm.o

MMX-OBJS-$(CONFIG_AC3DSP)              += x86/ac3dsp_mmx.o
YASM-OBJS-$(CONFIG_AC3DSP)             += x86/ac3dsp.o
MMX-OBJS-$(CONFIG_CAVS_DECODER)        += x86/cavsdsp_mmx.o
MMX-OBJS-$(CONFIG_DNXHD_ENCODER)       += x86/dnxhd_mmx.o
MMX-OBJS-$(CONFIG_MPEGAUDIODSP)        += x86/mpegaudiodec_mmx.o
YASM-OBJS-$(CONFIG_MPEGAUDIODSP)       += x86/imdct36_sse.o
MMX-OBJS-$(CONFIG_ENCODERS)            += x86/dsputilenc_mmx.o
YASM-OBJS-$(CONFIG_ENCODERS)           += x86/dsputilenc_yasm.o
MMX-OBJS-$(CONFIG_GPL)                 += x86/idct_mmx.o
MMX-OBJS-$(CONFIG_LPC)                 += x86/lpc_mmx.o
YASM-OBJS-$(CONFIG_PRORES_LGPL_DECODER)     += x86/proresdsp.o
MMX-OBJS-$(CONFIG_PRORES_LGPL_DECODER)      += x86/proresdsp-init.o
YASM-OBJS-$(CONFIG_PNG_DECODER)        += x86/pngdsp.o
MMX-OBJS-$(CONFIG_PNG_DECODER)         += x86/pngdsp-init.o
YASM-OBJS-$(CONFIG_PRORES_DECODER)     += x86/proresdsp.o
MMX-OBJS-$(CONFIG_PRORES_DECODER)      += x86/proresdsp-init.o
MMX-OBJS-$(CONFIG_AAC_DECODER)         += x86/sbrdsp_init.o
YASM-OBJS-$(CONFIG_AAC_DECODER)        += x86/sbrdsp.o
MMX-OBJS-$(CONFIG_DWT)                 += x86/snowdsp_mmx.o \
                                          x86/dwt.o
YASM-OBJS-$(CONFIG_V210_DECODER)       += x86/v210.o
MMX-OBJS-$(CONFIG_V210_DECODER)        += x86/v210-init.o
MMX-OBJS-$(CONFIG_VC1_DECODER)         += x86/vc1dsp_mmx.o
=======
>>>>>>> 72ccfb3c
YASM-OBJS-$(CONFIG_VP3_DECODER)        += x86/vp3dsp.o
YASM-OBJS-$(CONFIG_VP5_DECODER)        += x86/vp3dsp.o
YASM-OBJS-$(CONFIG_VP6_DECODER)        += x86/vp3dsp.o                  \
                                          x86/vp56dsp.o
YASM-OBJS-$(CONFIG_VP8_DECODER)        += x86/vp8dsp.o

MMX-OBJS-$(HAVE_YASM)                  += x86/dsputil_yasm.o            \
                                          x86/deinterlace.o             \
                                          x86/fmtconvert.o              \
                                          $(YASM-OBJS-yes)<|MERGE_RESOLUTION|>--- conflicted
+++ resolved
@@ -15,7 +15,8 @@
 MMX-OBJS-$(CONFIG_AC3DSP)              += x86/ac3dsp_mmx.o
 MMX-OBJS-$(CONFIG_CAVS_DECODER)        += x86/cavsdsp_mmx.o
 MMX-OBJS-$(CONFIG_DNXHD_ENCODER)       += x86/dnxhd_mmx.o
-MMX-OBJS-$(CONFIG_DWT)                 += x86/snowdsp_mmx.o
+MMX-OBJS-$(CONFIG_DWT)                 += x86/snowdsp_mmx.o \
+                                          x86/dwt.o
 MMX-OBJS-$(CONFIG_ENCODERS)            += x86/dsputilenc_mmx.o
 MMX-OBJS-$(CONFIG_FFT)                 += x86/fft.o
 MMX-OBJS-$(CONFIG_GPL)                 += x86/idct_mmx.o
@@ -25,9 +26,11 @@
 MMX-OBJS-$(CONFIG_MPEGAUDIODSP)        += x86/mpegaudiodec_mmx.o
 MMX-OBJS-$(CONFIG_PNG_DECODER)         += x86/pngdsp-init.o
 MMX-OBJS-$(CONFIG_PRORES_DECODER)      += x86/proresdsp-init.o
+MMX-OBJS-$(CONFIG_PRORES_LGPL_DECODER) += x86/proresdsp-init.o
 MMX-OBJS-$(CONFIG_RV30_DECODER)        += x86/rv34dsp_init.o
 MMX-OBJS-$(CONFIG_RV40_DECODER)        += x86/rv34dsp_init.o            \
                                           x86/rv40dsp_init.o
+MMX-OBJS-$(CONFIG_V210_DECODER)        += x86/v210-init.o
 MMX-OBJS-$(CONFIG_VC1_DECODER)         += x86/vc1dsp_mmx.o
 MMX-OBJS-$(CONFIG_VP5_DECODER)         += x86/vp56dsp_init.o
 MMX-OBJS-$(CONFIG_VP6_DECODER)         += x86/vp56dsp_init.o
@@ -36,18 +39,15 @@
 YASM-OBJS-$(CONFIG_AAC_DECODER)        += x86/sbrdsp.o
 YASM-OBJS-$(CONFIG_AC3DSP)             += x86/ac3dsp.o
 YASM-OBJS-$(CONFIG_DCT)                += x86/dct32_sse.o
+YASM-OBJS-$(CONFIG_DIRAC_DECODER)      += x86/diracdsp_mmx.o x86/diracdsp_yasm.o
 YASM-OBJS-$(CONFIG_ENCODERS)           += x86/dsputilenc_yasm.o
 YASM-OBJS-FFT-$(HAVE_AMD3DNOW)         += x86/fft_3dn.o
 YASM-OBJS-FFT-$(HAVE_AMD3DNOWEXT)      += x86/fft_3dn2.o
 YASM-OBJS-FFT-$(HAVE_SSE)              += x86/fft_sse.o
 YASM-OBJS-$(CONFIG_FFT)                += x86/fft_mmx.o                 \
                                           $(YASM-OBJS-FFT-yes)
-<<<<<<< HEAD
 
 YASM-OBJS-$(CONFIG_DWT)                += x86/dwt_yasm.o
-
-=======
->>>>>>> 72ccfb3c
 YASM-OBJS-$(CONFIG_H264CHROMA)         += x86/h264_chromamc.o           \
                                           x86/h264_chromamc_10bit.o
 YASM-OBJS-$(CONFIG_H264DSP)            += x86/h264_deblock.o            \
@@ -62,39 +62,12 @@
 YASM-OBJS-$(CONFIG_MPEGAUDIODSP)       += x86/imdct36_sse.o
 YASM-OBJS-$(CONFIG_PNG_DECODER)        += x86/pngdsp.o
 YASM-OBJS-$(CONFIG_PRORES_DECODER)     += x86/proresdsp.o
+YASM-OBJS-$(CONFIG_PRORES_LGPL_DECODER) += x86/proresdsp.o
 YASM-OBJS-$(CONFIG_RV30_DECODER)       += x86/rv34dsp.o
 YASM-OBJS-$(CONFIG_RV40_DECODER)       += x86/rv34dsp.o                 \
                                           x86/rv40dsp.o
+YASM-OBJS-$(CONFIG_V210_DECODER)       += x86/v210.o
 YASM-OBJS-$(CONFIG_VC1_DECODER)        += x86/vc1dsp_yasm.o
-<<<<<<< HEAD
-
-YASM-OBJS-$(CONFIG_DIRAC_DECODER)      += x86/diracdsp_mmx.o x86/diracdsp_yasm.o
-
-MMX-OBJS-$(CONFIG_AC3DSP)              += x86/ac3dsp_mmx.o
-YASM-OBJS-$(CONFIG_AC3DSP)             += x86/ac3dsp.o
-MMX-OBJS-$(CONFIG_CAVS_DECODER)        += x86/cavsdsp_mmx.o
-MMX-OBJS-$(CONFIG_DNXHD_ENCODER)       += x86/dnxhd_mmx.o
-MMX-OBJS-$(CONFIG_MPEGAUDIODSP)        += x86/mpegaudiodec_mmx.o
-YASM-OBJS-$(CONFIG_MPEGAUDIODSP)       += x86/imdct36_sse.o
-MMX-OBJS-$(CONFIG_ENCODERS)            += x86/dsputilenc_mmx.o
-YASM-OBJS-$(CONFIG_ENCODERS)           += x86/dsputilenc_yasm.o
-MMX-OBJS-$(CONFIG_GPL)                 += x86/idct_mmx.o
-MMX-OBJS-$(CONFIG_LPC)                 += x86/lpc_mmx.o
-YASM-OBJS-$(CONFIG_PRORES_LGPL_DECODER)     += x86/proresdsp.o
-MMX-OBJS-$(CONFIG_PRORES_LGPL_DECODER)      += x86/proresdsp-init.o
-YASM-OBJS-$(CONFIG_PNG_DECODER)        += x86/pngdsp.o
-MMX-OBJS-$(CONFIG_PNG_DECODER)         += x86/pngdsp-init.o
-YASM-OBJS-$(CONFIG_PRORES_DECODER)     += x86/proresdsp.o
-MMX-OBJS-$(CONFIG_PRORES_DECODER)      += x86/proresdsp-init.o
-MMX-OBJS-$(CONFIG_AAC_DECODER)         += x86/sbrdsp_init.o
-YASM-OBJS-$(CONFIG_AAC_DECODER)        += x86/sbrdsp.o
-MMX-OBJS-$(CONFIG_DWT)                 += x86/snowdsp_mmx.o \
-                                          x86/dwt.o
-YASM-OBJS-$(CONFIG_V210_DECODER)       += x86/v210.o
-MMX-OBJS-$(CONFIG_V210_DECODER)        += x86/v210-init.o
-MMX-OBJS-$(CONFIG_VC1_DECODER)         += x86/vc1dsp_mmx.o
-=======
->>>>>>> 72ccfb3c
 YASM-OBJS-$(CONFIG_VP3_DECODER)        += x86/vp3dsp.o
 YASM-OBJS-$(CONFIG_VP5_DECODER)        += x86/vp3dsp.o
 YASM-OBJS-$(CONFIG_VP6_DECODER)        += x86/vp3dsp.o                  \
